mod builder;
mod config;
mod core;
mod key;
mod observer;
mod observer_worker;
mod read_result;

pub use self::{
    builder::Builder,
    core::Storage,
    key::{ArrayKey, Key, RefKey},
    observer::ActiveBlobPred,
    observer::ActiveBlobStat,
<<<<<<< HEAD
    config::Config,
=======
    read_result::{BlobRecordTimestamp, ReadResult},
>>>>>>> a2d14047
};

mod prelude {
    pub(crate) use async_std::sync::RwLock as ASRwLock;
    pub(crate) use {
        super::{
            config::Config, core::Inner, observer::Msg, observer::Observer,
            observer::OperationType, observer_worker::ObserverWorker, ActiveBlobPred,
            ActiveBlobStat,
        },
        crate::prelude::*,
    };
}
<|MERGE_RESOLUTION|>--- conflicted
+++ resolved
@@ -1,32 +1,29 @@
-mod builder;
-mod config;
-mod core;
-mod key;
-mod observer;
-mod observer_worker;
-mod read_result;
-
-pub use self::{
-    builder::Builder,
-    core::Storage,
-    key::{ArrayKey, Key, RefKey},
-    observer::ActiveBlobPred,
-    observer::ActiveBlobStat,
-<<<<<<< HEAD
-    config::Config,
-=======
-    read_result::{BlobRecordTimestamp, ReadResult},
->>>>>>> a2d14047
-};
-
-mod prelude {
-    pub(crate) use async_std::sync::RwLock as ASRwLock;
-    pub(crate) use {
-        super::{
-            config::Config, core::Inner, observer::Msg, observer::Observer,
-            observer::OperationType, observer_worker::ObserverWorker, ActiveBlobPred,
-            ActiveBlobStat,
-        },
-        crate::prelude::*,
-    };
-}
+mod builder;
+mod config;
+mod core;
+mod key;
+mod observer;
+mod observer_worker;
+mod read_result;
+
+pub use self::{
+    builder::Builder,
+    core::Storage,
+    key::{ArrayKey, Key, RefKey},
+    observer::ActiveBlobPred,
+    observer::ActiveBlobStat,
+    read_result::{BlobRecordTimestamp, ReadResult},
+    config::Config
+};
+
+mod prelude {
+    pub(crate) use async_std::sync::RwLock as ASRwLock;
+    pub(crate) use {
+        super::{
+            config::Config, core::Inner, observer::Msg, observer::Observer,
+            observer::OperationType, observer_worker::ObserverWorker, ActiveBlobPred,
+            ActiveBlobStat,
+        },
+        crate::prelude::*,
+    };
+}