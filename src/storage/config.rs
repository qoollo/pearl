--- conflicted
+++ resolved
@@ -51,13 +51,13 @@
     }
 
     #[inline]
-<<<<<<< HEAD
     pub fn create_work_dir(&self) -> bool {
         self.create_work_dir
-=======
+    }
+
+    #[inline]
     pub fn dump_sem(&self) -> Arc<Semaphore> {
         self.dump_sem.clone()
->>>>>>> dfb55c9a
     }
 }
 
@@ -87,13 +87,12 @@
         self.filter = Some(filter);
     }
 
-<<<<<<< HEAD
     pub fn set_create_work_dir(&mut self, create: bool) {
         self.create_work_dir = create;
-=======
+    }
+
     pub fn set_dump_sem(&mut self, dump_sem: Arc<Semaphore>) {
         self.dump_sem = dump_sem
->>>>>>> dfb55c9a
     }
 }
 
