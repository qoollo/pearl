use super::prelude::*;

#[derive(Debug, Clone)]
pub(crate) struct Config {
    work_dir: Option<PathBuf>,
    create_work_dir: bool,
    max_blob_size: Option<u64>,
    max_data_in_blob: Option<u64>,
    blob_file_name_prefix: Option<String>,
    update_interval_ms: u64,
    allow_duplicates: bool,
    ignore_corrupted: bool,
    index: IndexConfig,
    dump_sem: Arc<Semaphore>,
    corrupted_dir_name: String,
}

// Getters
impl Config {
    #[inline]
    pub fn work_dir(&self) -> Option<&Path> {
        self.work_dir.as_ref().map(AsRef::as_ref)
    }

    #[inline]
    pub const fn max_blob_size(&self) -> Option<u64> {
        self.max_blob_size
    }

    #[inline]
    pub const fn max_data_in_blob(&self) -> Option<u64> {
        self.max_data_in_blob
    }

    #[inline]
    pub fn blob_file_name_prefix(&self) -> Option<&str> {
        self.blob_file_name_prefix.as_ref().map(AsRef::as_ref)
    }

    #[inline]
    pub const fn update_interval_ms(&self) -> u64 {
        self.update_interval_ms
    }

    #[inline]
    pub const fn allow_duplicates(&self) -> bool {
        self.allow_duplicates
    }

    #[inline]
    pub const fn ignore_corrupted(&self) -> bool {
        self.ignore_corrupted
    }

    #[inline]
<<<<<<< HEAD
    pub fn corrupted_dir_name(&self) -> &str {
        self.corrupted_dir_name.as_str()
    }

    #[inline]
    pub fn filter(&self) -> Option<BloomConfig> {
        self.filter.clone()
=======
    pub fn index(&self) -> IndexConfig {
        self.index.clone()
>>>>>>> ca21f336
    }

    #[inline]
    pub fn create_work_dir(&self) -> bool {
        self.create_work_dir
    }

    #[inline]
    pub fn dump_sem(&self) -> Arc<Semaphore> {
        self.dump_sem.clone()
    }
}

//Setters
impl Config {
    pub fn set_work_dir(&mut self, path: PathBuf) {
        self.work_dir = Some(path);
    }

    pub fn set_max_blob_size(&mut self, max_blob_size: u64) {
        self.max_blob_size = Some(max_blob_size);
    }

    pub fn set_max_data_in_blob(&mut self, max_data_in_blob: u64) {
        self.max_data_in_blob = Some(max_data_in_blob);
    }

    pub fn set_blob_file_name_prefix(&mut self, blob_file_name_prefix: String) {
        self.blob_file_name_prefix = Some(blob_file_name_prefix);
    }

    pub fn set_allow_duplicates(&mut self, allow_duplicates: bool) {
        self.allow_duplicates = allow_duplicates;
    }

    pub fn set_ignore_corrupted(&mut self, ignore_corrupted: bool) {
        self.ignore_corrupted = ignore_corrupted;
    }

<<<<<<< HEAD
    pub fn set_corrupted_dir_name(&mut self, name: String) {
        self.corrupted_dir_name = name;
    }

    pub fn set_filter(&mut self, filter: BloomConfig) {
        self.filter = Some(filter);
=======
    pub fn set_index(&mut self, index: IndexConfig) {
        self.index = index
>>>>>>> ca21f336
    }

    pub fn set_create_work_dir(&mut self, create: bool) {
        self.create_work_dir = create;
    }

    pub fn set_dump_sem(&mut self, dump_sem: Arc<Semaphore>) {
        self.dump_sem = dump_sem
    }
}

// Impl Traits
impl Default for Config {
    fn default() -> Self {
        Self {
            work_dir: None,
            create_work_dir: true,
            max_blob_size: None,
            max_data_in_blob: None,
            blob_file_name_prefix: None,
            update_interval_ms: 100,
            allow_duplicates: false,
            ignore_corrupted: false,
            index: Default::default(),
            dump_sem: Arc::new(Semaphore::new(1)),
            corrupted_dir_name: "corrupted".into(),
        }
    }
}<|MERGE_RESOLUTION|>--- conflicted
+++ resolved
@@ -53,18 +53,13 @@
     }
 
     #[inline]
-<<<<<<< HEAD
     pub fn corrupted_dir_name(&self) -> &str {
         self.corrupted_dir_name.as_str()
     }
 
     #[inline]
-    pub fn filter(&self) -> Option<BloomConfig> {
-        self.filter.clone()
-=======
     pub fn index(&self) -> IndexConfig {
         self.index.clone()
->>>>>>> ca21f336
     }
 
     #[inline]
@@ -104,17 +99,12 @@
         self.ignore_corrupted = ignore_corrupted;
     }
 
-<<<<<<< HEAD
     pub fn set_corrupted_dir_name(&mut self, name: String) {
         self.corrupted_dir_name = name;
     }
 
-    pub fn set_filter(&mut self, filter: BloomConfig) {
-        self.filter = Some(filter);
-=======
     pub fn set_index(&mut self, index: IndexConfig) {
         self.index = index
->>>>>>> ca21f336
     }
 
     pub fn set_create_work_dir(&mut self, create: bool) {
