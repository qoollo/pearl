use crate::prelude::*;

use super::{
    core::{Inner, Result},
    error::{Error, ErrorKind},
};

pub(crate) struct Observer {
    inner: Inner,
    update_interval: Duration,
}

impl Observer {
    pub(crate) fn new(update_interval: Duration, inner: Inner) -> Self {
        Self {
            update_interval,
            inner,
        }
    }

    pub(crate) async fn run(mut self) {
        debug!("update interval: {:?}", self.update_interval);
        let mut interval = Interval::new(self.update_interval);
        while interval.next().await.is_some() && !self.inner.need_exit.load(Ordering::Relaxed) {
            debug!("check active blob");
            if let Err(e) = self.try_update().await {
                error!("{}", e);
                error!("active blob will no longer be updated, shutdown the system");
                break;
            }
        }
        info!("observer stopped");
    }

<<<<<<< HEAD
    fn poll_next(mut self: Pin<&mut Self>, cx: &mut Context) -> Poll<Option<Self::Item>> {
        let now = Instant::now();
        if self.next_update < now {
            trace!("Observer update");
            self.as_mut().next_update = now + self.update_interval;
            let inner_cloned = self.inner.clone();
            let res = async {
                error!("run active blob check");
                if let Some(inner) = active_blob_check(inner_cloned).await? {
                    error!("run update active blob");
                    update_active_blob(inner).await?;
                }
                Ok(())
            };
            let res = Box::new(res);
            let obj = FutureObj::new(res);
            Poll::Ready(Some(obj))
        } else if self.inner.need_exit.load(Ordering::Relaxed) {
            cx.waker().wake_by_ref();
            Poll::Pending
        } else {
            trace!("observer state: false");
            Poll::Ready(None)
=======
    async fn try_update(&mut self) -> Result<()> {
        let inner_cloned = self.inner.clone();
        if let Some(inner) = active_blob_check(inner_cloned).await? {
            update_active_blob(inner).await?;
>>>>>>> 7c112849
        }
        Ok(())
    }
}

async fn active_blob_check(inner: Inner) -> Result<Option<Inner>> {
    error!("(active_size, active_count)");
    let (active_size, active_count) = {
        let safe_locked = inner.safe.lock().await;
        let active_blob = safe_locked
            .active_blob
            .as_ref()
            .ok_or(ErrorKind::ActiveBlobNotSet)?;
        (
            active_blob.file_size().map_err(Error::new)?,
            active_blob.records_count().await.map_err(Error::new)? as u64,
        )
    };
    error!("config_max_size");
    let config_max_size = inner
        .config
        .max_blob_size
        .ok_or_else(|| Error::from(ErrorKind::Uninitialized))?;
    error!("config_max_count");
    let config_max_count = inner
        .config
        .max_data_in_blob
        .ok_or_else(|| Error::from(ErrorKind::Uninitialized))?;
    error!("");
    if active_size > config_max_size || active_count >= config_max_count {
        Ok(Some(inner))
    } else {
        Ok(None)
    }
}

async fn update_active_blob(inner: Inner) -> Result<()> {
    let next_name = inner.next_blob_name()?;
    // Opening a new blob may take a while
    let new_active = Blob::open_new(next_name).await.map_err(Error::new)?.boxed();

    let mut safe_locked = inner.safe.lock().await;
    let mut old_active = safe_locked
        .active_blob
        .replace(new_active)
        .ok_or(ErrorKind::ActiveBlobNotSet)?;
    old_active.dump().await.map_err(Error::new)?;
    safe_locked.blobs.push(*old_active);
    Ok(())
}<|MERGE_RESOLUTION|>--- conflicted
+++ resolved
@@ -32,36 +32,10 @@
         info!("observer stopped");
     }
 
-<<<<<<< HEAD
-    fn poll_next(mut self: Pin<&mut Self>, cx: &mut Context) -> Poll<Option<Self::Item>> {
-        let now = Instant::now();
-        if self.next_update < now {
-            trace!("Observer update");
-            self.as_mut().next_update = now + self.update_interval;
-            let inner_cloned = self.inner.clone();
-            let res = async {
-                error!("run active blob check");
-                if let Some(inner) = active_blob_check(inner_cloned).await? {
-                    error!("run update active blob");
-                    update_active_blob(inner).await?;
-                }
-                Ok(())
-            };
-            let res = Box::new(res);
-            let obj = FutureObj::new(res);
-            Poll::Ready(Some(obj))
-        } else if self.inner.need_exit.load(Ordering::Relaxed) {
-            cx.waker().wake_by_ref();
-            Poll::Pending
-        } else {
-            trace!("observer state: false");
-            Poll::Ready(None)
-=======
     async fn try_update(&mut self) -> Result<()> {
         let inner_cloned = self.inner.clone();
         if let Some(inner) = active_blob_check(inner_cloned).await? {
             update_active_blob(inner).await?;
->>>>>>> 7c112849
         }
         Ok(())
     }
