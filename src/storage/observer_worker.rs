--- conflicted
+++ resolved
@@ -1,132 +1,108 @@
-use super::prelude::*;
-use tokio::{sync::mpsc::Receiver, sync::Semaphore, time::timeout};
-
-pub(crate) struct ObserverWorker {
-    inner: Inner,
-    receiver: Receiver<Msg>,
-    dump_sem: Arc<Semaphore>,
-    update_interval: Duration,
-}
-
-impl ObserverWorker {
-    pub(crate) fn new(receiver: Receiver<Msg>, inner: Inner, dump_sem: Arc<Semaphore>) -> Self {
-        let update_interval = Duration::from_millis(inner.config.update_interval_ms());
-        Self {
-            receiver,
-            inner,
-            update_interval,
-            dump_sem,
-        }
-    }
-
-    pub(crate) async fn run(mut self) {
-        debug!("update interval: {:?}", self.update_interval);
-        loop {
-            if let Err(e) = self.tick().await {
-                warn!("active blob will no longer be updated, shutdown the system");
-                warn!("{}", e);
-                break;
-            }
-        }
-        info!("observer stopped");
-    }
-
-    async fn tick(&mut self) -> Result<()> {
-        match timeout(self.update_interval, self.receiver.recv()).await {
-            Ok(Some(Msg::CloseActiveBlob)) => {
-                update_active_blob(self.inner.clone()).await?;
-                self.inner
-                    .try_dump_old_blob_indexes(self.dump_sem.clone())
-                    .await;
-            }
-            Ok(None) => {
-                return Err(anyhow!(
-                    "all observer connected to this worker are dropped, so worker is done"
-                        .to_string()
-                ))
-            }
-            Err(_) => {}
-        }
-        trace!("check active blob");
-        self.try_update().await
-    }
-
-    async fn try_update(&self) -> Result<()> {
-        trace!("try update active blob");
-        let inner_cloned = self.inner.clone();
-        if let Some(mut inner) = active_blob_check(inner_cloned).await? {
-            update_active_blob(inner.clone()).await?;
-            inner.try_dump_old_blob_indexes(self.dump_sem.clone()).await;
-        }
-<<<<<<< HEAD
-=======
-        // let mut inner_mut = self.inner.clone();
-        // inner_mut
-        //     .try_dump_old_blob_indexes(self.dump_sem.clone())
-        //     .await;
->>>>>>> f10e153b
-        Ok(())
-    }
-}
-
-async fn active_blob_check(inner: Inner) -> Result<Option<Inner>> {
-    let (active_size, active_count) = {
-        trace!("await for lock");
-        let safe_locked = inner.safe.lock().await;
-        trace!("lock acquired");
-        let active_blob = safe_locked
-            .active_blob
-            .as_ref()
-            .ok_or_else(Error::active_blob_not_set)?;
-        let size = active_blob.file_size();
-        let count = active_blob.records_count() as u64;
-        (size, count)
-    };
-    trace!("lock released");
-    let config_max_size = inner
-        .config
-        .max_blob_size()
-        .ok_or_else(|| Error::from(ErrorKind::Uninitialized))?;
-    let config_max_count = inner
-        .config
-        .max_data_in_blob()
-        .ok_or_else(|| Error::from(ErrorKind::Uninitialized))?;
-    if active_size as u64 > config_max_size || active_count >= config_max_count {
-        Ok(Some(inner))
-    } else {
-        Ok(None)
-    }
-}
-
-async fn update_active_blob(inner: Inner) -> Result<()> {
-    let next_name = inner.next_blob_name()?;
-    // Opening a new blob may take a while
-    trace!("obtaining new active blob");
-    let new_active = Blob::open_new(next_name, inner.ioring, inner.config.filter())
-        .await?
-        .boxed();
-<<<<<<< HEAD
-    inner
-        .safe
-        .lock()
-        .await
-        .replace_active_blob(new_active)
-        .await?;
-=======
-    trace!("invoking replace task");
-    let task = {
-        let mut lock = inner.safe.lock().await;
-        lock.replace_active_blob(new_active).await?
-    };
-    trace!("spawning dump task");
-    tokio::spawn(async move {
-        trace!("acquire dump sem");
-        let _res = dump_sem.acquire().await.expect("semaphore is closed");
-        trace!("invoke dump task");
-        task.await;
-        trace!("dump done");
-    });
-    trace!("update active blob done");
->>>>>>> f10e153b
-    Ok(())
-}
+use super::prelude::*;
+use tokio::{sync::mpsc::Receiver, sync::Semaphore, time::timeout};
+
+pub(crate) struct ObserverWorker {
+    inner: Inner,
+    receiver: Receiver<Msg>,
+    dump_sem: Arc<Semaphore>,
+    update_interval: Duration,
+}
+
+impl ObserverWorker {
+    pub(crate) fn new(receiver: Receiver<Msg>, inner: Inner, dump_sem: Arc<Semaphore>) -> Self {
+        let update_interval = Duration::from_millis(inner.config.update_interval_ms());
+        Self {
+            receiver,
+            inner,
+            update_interval,
+            dump_sem,
+        }
+    }
+
+    pub(crate) async fn run(mut self) {
+        debug!("update interval: {:?}", self.update_interval);
+        loop {
+            if let Err(e) = self.tick().await {
+                warn!("active blob will no longer be updated, shutdown the system");
+                warn!("{}", e);
+                break;
+            }
+        }
+        info!("observer stopped");
+    }
+
+    async fn tick(&mut self) -> Result<()> {
+        match timeout(self.update_interval, self.receiver.recv()).await {
+            Ok(Some(Msg::CloseActiveBlob)) => {
+                update_active_blob(self.inner.clone()).await?;
+                self.inner
+                    .try_dump_old_blob_indexes(self.dump_sem.clone())
+                    .await;
+            }
+            Ok(None) => {
+                return Err(anyhow!(
+                    "all observer connected to this worker are dropped, so worker is done"
+                        .to_string()
+                ))
+            }
+            Err(_) => {}
+        }
+        trace!("check active blob");
+        self.try_update().await
+    }
+
+    async fn try_update(&self) -> Result<()> {
+        trace!("try update active blob");
+        let inner_cloned = self.inner.clone();
+        if let Some(mut inner) = active_blob_check(inner_cloned).await? {
+            update_active_blob(inner.clone()).await?;
+            inner.try_dump_old_blob_indexes(self.dump_sem.clone()).await;
+        }
+        Ok(())
+    }
+}
+
+async fn active_blob_check(inner: Inner) -> Result<Option<Inner>> {
+    let (active_size, active_count) = {
+        trace!("await for lock");
+        let safe_locked = inner.safe.lock().await;
+        trace!("lock acquired");
+        let active_blob = safe_locked
+            .active_blob
+            .as_ref()
+            .ok_or_else(Error::active_blob_not_set)?;
+        let size = active_blob.file_size();
+        let count = active_blob.records_count() as u64;
+        (size, count)
+    };
+    trace!("lock released");
+    let config_max_size = inner
+        .config
+        .max_blob_size()
+        .ok_or_else(|| Error::from(ErrorKind::Uninitialized))?;
+    let config_max_count = inner
+        .config
+        .max_data_in_blob()
+        .ok_or_else(|| Error::from(ErrorKind::Uninitialized))?;
+    if active_size as u64 > config_max_size || active_count >= config_max_count {
+        Ok(Some(inner))
+    } else {
+        Ok(None)
+    }
+}
+
+async fn update_active_blob(inner: Inner) -> Result<()> {
+    let next_name = inner.next_blob_name()?;
+    // Opening a new blob may take a while
+    trace!("obtaining new active blob");
+    let new_active = Blob::open_new(next_name, inner.ioring, inner.config.filter())
+        .await?
+        .boxed();
+    inner
+        .safe
+        .lock()
+        .await
+        .replace_active_blob(new_active)
+        .await?;
+    Ok(())
+}