--- conflicted
+++ resolved
@@ -1,156 +1,153 @@
-use super::prelude::*;
-use tokio::{sync::mpsc::Receiver, sync::Semaphore, time::timeout};
-
-pub(crate) struct ObserverWorker {
-    inner: Inner,
-    receiver: Receiver<Msg>,
-    dump_sem: Arc<Semaphore>,
-    update_interval: Duration,
-    async_oplock: Arc<Mutex<()>>,
-}
-
-impl ObserverWorker {
-    pub(crate) fn new(
-        receiver: Receiver<Msg>,
-        inner: Inner,
-        dump_sem: Arc<Semaphore>,
-        async_oplock: Arc<Mutex<()>>,
-    ) -> Self {
-        let update_interval = Duration::from_millis(inner.config.update_interval_ms());
-        Self {
-            inner,
-            receiver,
-            dump_sem,
-            update_interval,
-            async_oplock,
-        }
-    }
-
-    pub(crate) async fn run(mut self) {
-        debug!("update interval: {:?}", self.update_interval);
-        loop {
-            if let Err(e) = self.tick().await {
-                warn!("active blob will no longer be updated, shutdown the system");
-                warn!("{}", e);
-                break;
-            }
-        }
-        info!("observer stopped");
-    }
-
-    async fn tick(&mut self) -> Result<()> {
-        match timeout(self.update_interval, self.receiver.recv()).await {
-<<<<<<< HEAD
-            Ok(Some(Msg::CloseActiveBlob)) => {
-                update_active_blob(self.inner.clone()).await?;
-                self.inner.safe.write().await.unlock_directory();
-                self.inner
-                    .try_dump_old_blob_indexes(self.dump_sem.clone())
-                    .await;
-=======
-            Ok(Some(msg)) => {
-                self.process_msg(msg).await?;
->>>>>>> b9f4149a
-            }
-            Ok(None) => {
-                return Err(anyhow!(
-                    "all observer connected to this worker are dropped, so worker is done"
-                        .to_string()
-                ))
-            }
-            Err(_) => {}
-        }
-        trace!("check active blob");
-        self.try_update().await
-    }
-
-    async fn process_msg(&mut self, msg: Msg) -> Result<()> {
-        if !self.predicate_wrapper(&msg.predicate).await {
-            return Ok(());
-        }
-        let _lock = self.async_oplock.lock().await;
-        if !self.predicate_wrapper(&msg.predicate).await {
-            return Ok(());
-        }
-        match msg.optype {
-            OperationType::ForceUpdateActiveBlob => {
-                update_active_blob(self.inner.clone()).await?;
-                self.inner
-                    .try_dump_old_blob_indexes(self.dump_sem.clone())
-                    .await;
-            }
-            OperationType::CloseActiveBlob => {
-                self.inner.close_active_blob().await?;
-            }
-            OperationType::CreateActiveBlob => {
-                self.inner.create_active_blob().await?;
-            }
-            OperationType::RestoreActiveBlob => {
-                self.inner.restore_active_blob().await?;
-            }
-        }
-        Ok(())
-    }
-
-    async fn predicate_wrapper(&self, predicate: &Option<ActiveBlobPred>) -> bool {
-        if let Some(predicate) = predicate {
-            predicate(self.inner.active_blob_stat().await)
-        } else {
-            true
-        }
-    }
-
-    async fn try_update(&self) -> Result<()> {
-        trace!("try update active blob");
-        let inner_cloned = self.inner.clone();
-        if let Some(mut inner) = active_blob_check(inner_cloned).await? {
-            update_active_blob(inner.clone()).await?;
-            inner.try_dump_old_blob_indexes(self.dump_sem.clone()).await;
-        }
-        Ok(())
-    }
-}
-
-async fn active_blob_check(inner: Inner) -> Result<Option<Inner>> {
-    let (active_size, active_count) = {
-        trace!("await for lock");
-        let safe_locked = inner.safe.read().await;
-        trace!("lock acquired");
-        if let Some(active_blob) = safe_locked.active_blob.as_ref() {
-            (active_blob.file_size(), active_blob.records_count() as u64)
-        } else {
-            // if active blob doesn't exists, it doesn't need to be updated
-            return Ok(None);
-        }
-    };
-    trace!("lock released");
-    let config_max_size = inner
-        .config
-        .max_blob_size()
-        .ok_or_else(|| Error::from(ErrorKind::Uninitialized))?;
-    let config_max_count = inner
-        .config
-        .max_data_in_blob()
-        .ok_or_else(|| Error::from(ErrorKind::Uninitialized))?;
-    if active_size as u64 > config_max_size || active_count >= config_max_count {
-        Ok(Some(inner))
-    } else {
-        Ok(None)
-    }
-}
-
-async fn update_active_blob(inner: Inner) -> Result<()> {
-    let next_name = inner.next_blob_name()?;
-    // Opening a new blob may take a while
-    trace!("obtaining new active blob");
-    let new_active = Blob::open_new(next_name, inner.ioring, inner.config.index())
-        .await?
-        .boxed();
-    inner
-        .safe
-        .write()
-        .await
-        .replace_active_blob(new_active)
-        .await?;
-    Ok(())
-}
+use super::prelude::*;
+use tokio::{sync::mpsc::Receiver, sync::Semaphore, time::timeout};
+
+pub(crate) struct ObserverWorker {
+    inner: Inner,
+    receiver: Receiver<Msg>,
+    dump_sem: Arc<Semaphore>,
+    update_interval: Duration,
+    async_oplock: Arc<Mutex<()>>,
+}
+
+impl ObserverWorker {
+    pub(crate) fn new(
+        receiver: Receiver<Msg>,
+        inner: Inner,
+        dump_sem: Arc<Semaphore>,
+        async_oplock: Arc<Mutex<()>>,
+    ) -> Self {
+        let update_interval = Duration::from_millis(inner.config.update_interval_ms());
+        Self {
+            inner,
+            receiver,
+            dump_sem,
+            update_interval,
+            async_oplock,
+        }
+    }
+
+    pub(crate) async fn run(mut self) {
+        debug!("update interval: {:?}", self.update_interval);
+        loop {
+            if let Err(e) = self.tick().await {
+                warn!("active blob will no longer be updated, shutdown the system");
+                warn!("{}", e);
+                break;
+            }
+        }
+        info!("observer stopped");
+    }
+
+    async fn tick(&mut self) -> Result<()> {
+        match timeout(self.update_interval, self.receiver.recv()).await {
+            // Ok(Some(Msg::CloseActiveBlob)) => {
+            //     update_active_blob(self.inner.clone()).await?;
+            //     self.inner.safe.write().await.unlock_directory();
+            //     self.inner
+            //         .try_dump_old_blob_indexes(self.dump_sem.clone())
+            //         .await;
+            Ok(Some(msg)) => {
+                self.process_msg(msg).await?;
+            }
+            Ok(None) => {
+                return Err(anyhow!(
+                    "all observer connected to this worker are dropped, so worker is done"
+                        .to_string()
+                ))
+            }
+            Err(_) => {}
+        }
+        trace!("check active blob");
+        self.try_update().await
+    }
+
+    async fn process_msg(&mut self, msg: Msg) -> Result<()> {
+        if !self.predicate_wrapper(&msg.predicate).await {
+            return Ok(());
+        }
+        let _lock = self.async_oplock.lock().await;
+        if !self.predicate_wrapper(&msg.predicate).await {
+            return Ok(());
+        }
+        match msg.optype {
+            OperationType::ForceUpdateActiveBlob => {
+                update_active_blob(self.inner.clone()).await?;
+                self.inner
+                    .try_dump_old_blob_indexes(self.dump_sem.clone())
+                    .await;
+            }
+            OperationType::CloseActiveBlob => {
+                self.inner.close_active_blob().await?;
+            }
+            OperationType::CreateActiveBlob => {
+                self.inner.create_active_blob().await?;
+            }
+            OperationType::RestoreActiveBlob => {
+                self.inner.restore_active_blob().await?;
+            }
+        }
+        Ok(())
+    }
+
+    async fn predicate_wrapper(&self, predicate: &Option<ActiveBlobPred>) -> bool {
+        if let Some(predicate) = predicate {
+            predicate(self.inner.active_blob_stat().await)
+        } else {
+            true
+        }
+    }
+
+    async fn try_update(&self) -> Result<()> {
+        trace!("try update active blob");
+        let inner_cloned = self.inner.clone();
+        if let Some(mut inner) = active_blob_check(inner_cloned).await? {
+            update_active_blob(inner.clone()).await?;
+            inner.try_dump_old_blob_indexes(self.dump_sem.clone()).await;
+        }
+        Ok(())
+    }
+}
+
+async fn active_blob_check(inner: Inner) -> Result<Option<Inner>> {
+    let (active_size, active_count) = {
+        trace!("await for lock");
+        let safe_locked = inner.safe.read().await;
+        trace!("lock acquired");
+        if let Some(active_blob) = safe_locked.active_blob.as_ref() {
+            (active_blob.file_size(), active_blob.records_count() as u64)
+        } else {
+            // if active blob doesn't exists, it doesn't need to be updated
+            return Ok(None);
+        }
+    };
+    trace!("lock released");
+    let config_max_size = inner
+        .config
+        .max_blob_size()
+        .ok_or_else(|| Error::from(ErrorKind::Uninitialized))?;
+    let config_max_count = inner
+        .config
+        .max_data_in_blob()
+        .ok_or_else(|| Error::from(ErrorKind::Uninitialized))?;
+    if active_size as u64 > config_max_size || active_count >= config_max_count {
+        Ok(Some(inner))
+    } else {
+        Ok(None)
+    }
+}
+
+async fn update_active_blob(inner: Inner) -> Result<()> {
+    let next_name = inner.next_blob_name()?;
+    // Opening a new blob may take a while
+    trace!("obtaining new active blob");
+    let new_active = Blob::open_new(next_name, inner.ioring, inner.config.index())
+        .await?
+        .boxed();
+    inner
+        .safe
+        .write()
+        .await
+        .replace_active_blob(new_active)
+        .await?;
+    Ok(())
+}