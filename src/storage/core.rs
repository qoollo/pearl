use super::prelude::*;

const BLOB_FILE_EXTENSION: &str = "blob";
const LOCK_FILE: &str = "pearl.lock";

const O_EXCL: i32 = 128;

type SaveOldBlobTask = std::pin::Pin<Box<dyn std::future::Future<Output = ()> + Send>>;

/// A main storage struct.
///
/// This type is clonable, cloning it will only create a new reference,
/// not a new storage.
/// Storage has a type parameter K.
/// To perform read/write operations K must implement [`Key`] trait.
///
/// # Examples
///
/// ```no-run
/// use pearl::{Storage, Builder, Key};
///
/// #[tokio::main]
/// async fn main() {
///     let mut storage: Storage<String> = Builder::new()
///         .work_dir("/tmp/pearl/")
///         .max_blob_size(1_000_000)
///         .max_data_in_blob(1_000_000_000)
///         .blob_file_name_prefix("pearl-test")
///         .build()
///         .unwrap();
///     storage.init().await.unwrap();
/// }
/// ```
///
/// [`Key`]: trait.Key.html
#[derive(Debug)]
pub struct Storage<K> {
    pub(crate) inner: Inner,
    observer: Observer,
    marker: PhantomData<K>,
}

#[derive(Debug)]
pub(crate) struct Inner {
    pub(crate) config: Config,
    pub(crate) safe: Arc<Mutex<Safe>>,
    next_blob_id: Arc<AtomicUsize>,
    twins_count: Arc<AtomicUsize>,
    pub(crate) ioring: Option<Rio>,
}

#[derive(Debug)]
pub(crate) struct Safe {
    pub(crate) active_blob: Option<Box<Blob>>,
    pub(crate) blobs: Arc<RwLock<Vec<Blob>>>,
    lock_file: Option<StdFile>,
}

impl<K> Drop for Storage<K> {
    fn drop(&mut self) {
        let twins = self.inner.twins_count.fetch_sub(1, ORD);
        // 1 is because twin#0 - in observer thread, twin#1 - self
        if twins <= 1 {
            trace!("stop observer thread");
            self.observer.shutdown();
        }
    }
}

impl<K> Clone for Storage<K> {
    #[must_use]
    fn clone(&self) -> Self {
        Self {
            inner: self.inner.clone(),
            observer: self.observer.clone(),
            marker: PhantomData,
        }
    }
}

async fn work_dir_content(wd: &Path) -> Result<Option<Vec<DirEntry>>> {
    let mut files = Vec::new();
    let mut dir = read_dir(wd).await?;
    while let Some(file) = dir.next_entry().await.transpose() {
        if let Ok(file) = file {
            files.push(file);
        }
    }

    if files
        .iter()
        .filter_map(|file| Some(file.file_name().as_os_str().to_str()?.to_owned()))
        .find(|name| name.ends_with(BLOB_FILE_EXTENSION))
        .is_none()
    {
        debug!("working dir is uninitialized, starting empty storage");
        Ok(None)
    } else {
        debug!("working dir contains files, try init existing");
        Ok(Some(files))
    }
}

impl<K> Storage<K> {
    pub(crate) fn new(config: Config, ioring: Option<Rio>) -> Self {
        let update_interval = Duration::from_millis(config.update_interval_ms());
        let dump_sem = config.dump_sem();
        let inner = Inner::new(config, ioring);
        let observer = Observer::new(update_interval, inner.clone(), dump_sem);
        Self {
            inner,
            observer,
            marker: PhantomData,
        }
    }

    /// [`init()`] used to prepare all environment to further work.
    ///
    /// Storage works in directory provided to builder. If directory don't exist,
    /// storage creates it, otherwise tries to init existing storage.
    /// # Errors
    /// Returns error in case of failures with IO operations or
    /// if some of the required params are missed.
    ///
    /// [`init()`]: struct.Storage.html#method.init
    pub async fn init(&mut self) -> Result<()> {
        // @TODO implement work dir validation
        self.prepare_work_dir().await?;
        let cont_res = work_dir_content(
            self.inner
                .config
                .work_dir()
                .ok_or_else(|| Error::from(ErrorKind::Uninitialized))?,
        )
        .await;
        trace!("work dir content loaded");
        if let Some(files) = cont_res? {
            trace!("storage init from existing files");
            self.init_from_existing(files)
                .await
                .context("failed to init from existing blobs")?
        } else {
            self.init_new().await?
        };
        trace!("new storage initialized");
        self.launch_observer();
        trace!("observer started");
        Ok(())
    }

    /// Writes `data` to active blob asyncronously. If active blob reaches it limit, creates new
    /// and closes old.
    /// # Examples
    /// ```no-run
    /// async fn write_data() {
    ///     let key = 42u64.to_be_bytes().to_vec();
    ///     let data = b"async written to blob".to_vec();
    ///     storage.write(key, data).await
    /// }
    /// ```
    /// # Errors
    /// Fails with the same errors as [`write_with`]
    ///
    /// [`write_with`]: Storage::write_with
    pub async fn write(&self, key: impl Key, value: Vec<u8>) -> Result<()> {
        self.write_with_optional_meta(key, value, None).await
    }

    /// Similar to [`write`] but with metadata
    /// # Examples
    /// ```no-run
    /// async fn write_data() {
    ///     let key = 42u64.to_be_bytes().to_vec();
    ///     let data = b"async written to blob".to_vec();
    ///     let meta = Meta::new();
    ///     meta.insert("version".to_string(), b"1.0".to_vec());
    ///     storage.write_with(&key, data, meta).await
    /// }
    /// ```
    /// # Errors
    /// Fails if duplicates are not allowed and record already exists.
    pub async fn write_with(&self, key: impl Key, value: Vec<u8>, meta: Meta) -> Result<()> {
        self.write_with_optional_meta(key, value, Some(meta)).await
    }

    async fn write_with_optional_meta(
        &self,
        key: impl Key,
        value: Vec<u8>,
        meta: Option<Meta>,
    ) -> Result<()> {
        debug!("storage write with {:?}, {}b, {:?}", key, value.len(), meta);
        if !self.inner.config.allow_duplicates()
            && self.contains_with(key.as_ref(), meta.as_ref()).await?
        {
            warn!("record with key {:?} and meta {:?} exists", key, meta);
            return Ok(());
        }
        let record = Record::create(&key, value, meta.unwrap_or_default())
            .with_context(|| "storage write with record creation failed")?;
        let mut safe = self.inner.safe.lock().await;
        let blob = safe
            .active_blob
            .as_mut()
            .ok_or_else(Error::active_blob_not_set)?;
        blob.write(record).await.or_else(|err| {
            let e = err.downcast::<Error>()?;
            if let ErrorKind::FileUnavailable(kind) = e.kind() {
                let work_dir = self
                    .inner
                    .config
                    .work_dir()
                    .ok_or_else(Error::uninitialized)?;
                Err(Error::work_dir_unavailable(work_dir, e.to_string(), kind.to_owned()).into())
            } else {
                Err(e.into())
            }
        })
    }
    /// Reads the first found data matching given key.
    /// # Examples
    /// ```no-run
    /// async fn read_data() {
    ///     let key = 42u64.to_be_bytes().to_vec();
    ///     let data = storage.read(key).await;
    /// }
    /// ```
    /// # Errors
    /// Same as [`read_with`]
    ///
    /// [`Error::RecordNotFound`]: enum.Error.html#RecordNotFound
    /// [`read_with`]: Storage::read_with
    #[inline]
    pub async fn read(&self, key: impl Key) -> Result<Vec<u8>> {
        debug!("storage read {:?}", key);
        self.read_with_optional_meta(key, None).await
    }
    /// Reads data matching given key and metadata
    /// # Examples
    /// ```no-run
    /// async fn read_data() {
    ///     let key = 42u64.to_be_bytes().to_vec();
    ///     let meta = Meta::new();
    ///     meta.insert("version".to_string(), b"1.0".to_vec());
    ///     let data = storage.read(&key, &meta).await;
    /// }
    /// ```
    /// # Errors
    /// Return error if record is not found.
    ///
    /// [`Error::RecordNotFound`]: enum.Error.html#RecordNotFound
    #[inline]
    pub async fn read_with(&self, key: impl Key, meta: &Meta) -> Result<Vec<u8>> {
        debug!("storage read with {:?}", key);
        self.read_with_optional_meta(key, Some(meta))
            .await
            .with_context(|| "read with optional meta failed")
    }

    /// Returns entries with matching key
    /// # Errors
    /// Fails after any disk IO errors.
    pub async fn read_all(&self, key: &impl Key) -> Result<Vec<Entry>> {
        let key = key.as_ref();
        let mut all_entries = Vec::new();
        let safe = self.inner.safe.lock().await;
        let active_blob = safe
            .active_blob
            .as_ref()
            .ok_or_else(Error::active_blob_not_set)?;
        if let Some(entries) = active_blob.read_all_entries(key).await? {
            debug!(
                "storage core read all active blob entries {}",
                entries.len()
            );
            all_entries.extend(entries);
        }
        let blobs = safe.blobs.read().await;
        let entries_closed_blobs = blobs
            .iter()
            .map(|b| b.read_all_entries(key))
            .collect::<FuturesUnordered<_>>();
        entries_closed_blobs
            .try_filter_map(future::ok)
            .try_for_each(|v| {
                debug!("storage core read all closed blob {} entries", v.len());
                all_entries.extend(v);
                future::ok(())
            })
            .await?;
        debug!("storage core read all total {} entries", all_entries.len());
        Ok(all_entries)
    }

    async fn read_with_optional_meta(&self, key: impl Key, meta: Option<&Meta>) -> Result<Vec<u8>> {
        debug!("storage read with optional meta {:?}, {:?}", key, meta);
        let inner = self.inner.safe.lock().await;
        let key = key.as_ref();
        let active_blob_read_res = inner
            .active_blob
            .as_ref()
            .ok_or_else(Error::active_blob_not_set)?
            .read_any(key, meta)
            .await;
        debug!("storage read with optional meta from active blob finished");
        match active_blob_read_res {
            Ok(data) => {
                debug!("storage read with optional meta active blob returned data");
                Ok(data)
            }
            Err(e) => {
                debug!("read with optional meta active blob returned: {:#?}", e);
                Self::get_any_data(&inner, key, meta).await
            }
        }
    }

    async fn get_any_data(inner: &Safe, key: &[u8], meta: Option<&Meta>) -> Result<Vec<u8>> {
        let blobs = inner.blobs.read().await;
        let stream: FuturesUnordered<_> =
            blobs.iter().map(|blob| blob.read_any(key, meta)).collect();
        debug!("read with optional meta {} closed blobs", stream.len());
        let mut task = stream.skip_while(Result::is_err);
        task.next()
            .await
            .ok_or_else(Error::not_found)?
            .with_context(|| "no results in closed blobs")
    }

    /// Stop blob updater and release lock file
    /// # Errors
    /// Fails because of any IO errors
    pub async fn close(self) -> Result<()> {
        let mut safe = self.inner.safe.lock().await;
        let active_blob = safe.active_blob.take();
        if let Some(mut blob) = active_blob {
            blob.dump()
                .await
                .with_context(|| format!("blob {} dump failed", blob.name()))?;
            debug!("active blob dumped");
        }
        self.observer.shutdown();
        safe.lock_file = None;
        if let Some(work_dir) = self.inner.config.work_dir() {
            std::fs::remove_file(work_dir.join(LOCK_FILE))?;
        }
        info!("active blob dumped, lock released");
        Ok(())
    }

    /// `blob_count` returns exact number of closed blobs plus one active, if there is some.
    /// It locks on inner structure, so it much slower than `next_blob_id`.
    /// # Examples
    /// ```no-run
    /// use pearl::Builder;
    ///
    /// let mut storage = Builder::new().work_dir("/tmp/pearl/").build::<f64>();
    /// storage.init().await;
    /// assert_eq!(storage.blobs_count(), 1);
    /// ```
    pub async fn blobs_count(&self) -> usize {
        let safe = self.inner.safe.lock().await;
        let count = safe.blobs.read().await.len();
        if safe.active_blob.is_some() {
            count + 1
        } else {
            count
        }
    }

    /// `index_memory` returns the amount of memory used by blob to store indices
    pub async fn index_memory(&self) -> usize {
        let safe = self.inner.safe.lock().await;
        if let Some(ablob) = safe.active_blob.as_ref() {
            ablob.index_memory()
        } else {
            0
        }
    }

    /// Returns next blob ID. If pearl dir structure wasn't changed from the outside,
    /// returned number is equal to `blobs_count`. But this method doesn't require
    /// lock. So it is much faster than `blobs_count`.
    #[must_use]
    pub fn next_blob_id(&self) -> usize {
        self.inner.next_blob_id.load(ORD)
    }

    async fn prepare_work_dir(&mut self) -> Result<()> {
        let work_dir = self.inner.config.work_dir().ok_or_else(|| {
            error!("Work dir is not set");
            Error::uninitialized()
        })?;
        let path = Path::new(work_dir);
        if path.exists() {
            debug!("work dir exists: {}", path.display());
        } else if self.inner.config.create_work_dir() {
            debug!("creating work dir recursively: {}", path.display());
            std::fs::create_dir_all(path)?;
        } else {
            error!("work dir path not found: {}", path.display());
            return Err(Error::work_dir_unavailable(
                path,
                "work dir path not found".to_owned(),
                IOErrorKind::NotFound,
            ))
            .with_context(|| "failed to prepare work dir");
        }
        self.try_lock_dir(path).await
    }

    async fn try_lock_dir<'a>(&'a self, path: &'a Path) -> Result<()> {
        let lock_file_path = path.join(LOCK_FILE);
        debug!("try to open lock file: {}", lock_file_path.display());
        let lock_file = StdOpenOptions::new()
            .create(true)
            .write(true)
            .custom_flags(O_EXCL)
            .open(&lock_file_path)
            .map_err(|e| {
                error!("working directory is locked: {:?}", lock_file_path);
                error!("check if any other bob instances are running");
                error!("or delete .lock file and try again");
                e
            })?;
        debug!("{} not locked", path.display());
        self.inner.safe.lock().await.lock_file = Some(lock_file);
        Ok(())
    }

    async fn init_new(&mut self) -> Result<()> {
        let safe_locked = self.inner.safe.lock();
        let next = self.inner.next_blob_name()?;
        let config = self.filter_config();
        let mut safe = safe_locked.await;
        let blob = Blob::open_new(next, self.inner.ioring.clone(), config)
            .await?
            .boxed();
        safe.active_blob = Some(blob);
        Ok(())
    }

    async fn init_from_existing(&mut self, files: Vec<DirEntry>) -> Result<()> {
        trace!("init from existing: {:#?}", files);
        let disk_access_sem = self.observer.get_dump_sem();
        let mut blobs = Self::read_blobs(
            &files,
            self.inner.ioring.clone(),
            self.filter_config(),
            disk_access_sem,
        )
        .await
        .context("failed to read blobs")?;

        debug!("{} blobs successfully created", blobs.len());
        blobs.sort_by_key(Blob::id);
        let mut active_blob = blobs
            .pop()
            .ok_or_else(|| {
                let wd = self.inner.config.work_dir();
                error!("There are some blob files in the work dir: {:?}", wd);
                error!("Creating blobs from all these files failed");
                Error::from(ErrorKind::Uninitialized)
            })?
            .boxed();
        let mut safe_locked = self.inner.safe.lock().await;
        active_blob.load_index().await?;
        for blob in &mut blobs {
            debug!("dump all blobs except active blob");
            blob.dump().await?;
        }
        safe_locked.active_blob = Some(active_blob);
        *safe_locked.blobs.write().await = blobs;
        self.inner
            .next_blob_id
            .store(safe_locked.max_id().await.map_or(0, |i| i + 1), ORD);
        Ok(())
    }

    async fn read_blobs(
        files: &[DirEntry],
        ioring: Option<Rio>,
        filter_config: Option<BloomConfig>,
        disk_access_sem: Arc<Semaphore>,
    ) -> Result<Vec<Blob>> {
        debug!("read working directory content");
        let dir_content = files.iter().map(DirEntry::path);
        debug!("read {} entities", dir_content.len());
        let dir_files = dir_content.filter(|path| path.is_file());
        debug!("filter potential blob files");
        let blob_files = dir_files.filter_map(|path| {
            if path.extension()?.to_str()? == BLOB_FILE_EXTENSION {
                Some(path)
            } else {
                None
            }
        });
        debug!("init blobs from found files");
        let futures: FuturesUnordered<_> = blob_files
            .map(|file| async {
                let sem = disk_access_sem.clone();
                let _sem = sem.acquire().await.expect("sem is closed");
                Blob::from_file(
                    file,
                    ioring.clone(),
                    filter_config.clone(),
                ).await
            })
            .collect();
        debug!("async init blobs from file");
        futures
            .try_collect()
            .await
            .context("failed to read existing blobs")
    }

    /// `contains` is used to check whether a key is in storage.
    /// Slower than `check_bloom`, because doesn't prevent disk IO operations.
    /// `contains` returns either "definitely in storage" or "definitely not".
    /// # Errors
    /// Fails because of any IO errors
    pub async fn contains(&self, key: impl Key) -> Result<bool> {
        let key = key.as_ref();
        self.contains_with(key, None).await
    }

    async fn contains_with(&self, key: &[u8], meta: Option<&Meta>) -> Result<bool> {
        let inner = self.inner.safe.lock().await;
        if let Some(active_blob) = &inner.active_blob {
            if active_blob.contains(key, meta).await? {
                return Ok(true);
            }
        }
        let blobs = inner.blobs.read().await;
        for blob in blobs.iter() {
            if blob.contains(key, meta).await? {
                return Ok(true);
            }
        }

        Ok(false)
    }

    /// `check_bloom` is used to check whether a key is in storage.
    /// If bloom filter opt out, returns `None`.
    /// Uses bloom filter under the hood, so false positive results are possible,
    /// but false negatives are not.
    /// In other words, `check_bloom` returns either "possibly in storage" or "definitely not".
    pub async fn check_bloom(&self, key: impl Key) -> Option<bool> {
        trace!("[{:?}] check in blobs bloom filter", &key.to_vec());
        let inner = self.inner.safe.lock().await;
        let in_active = inner
            .active_blob
            .as_ref()
            .map_or(Some(false), |active_blob| {
                active_blob.check_bloom(key.as_ref())
            })?;
        let in_closed = inner
            .blobs
            .read()
            .await
            .iter()
            .any(|blob| blob.check_bloom(key.as_ref()) == Some(true));
        Some(in_active || in_closed)
    }

    /// Total records count in storage.
    pub async fn records_count(&self) -> usize {
        self.inner.records_count().await
    }

    /// Records count per blob. Format: (`blob_id`, count). Last value is from active blob.
    pub async fn records_count_detailed(&self) -> Vec<(usize, usize)> {
        self.inner.records_count_detailed().await
    }

    /// Records count in active blob. Returns None if active blob not set or any IO error occured.
    pub async fn records_count_in_active_blob(&self) -> Option<usize> {
        self.inner.records_count_in_active_blob().await
    }

    /// Syncronizes data and metadata of the active blob with the filesystem.
    /// Like `tokio::std::fs::File::sync_data`, this function will attempt to ensure that in-core data reaches the filesystem before returning.
    /// May not syncronize file metadata to the file system.
    /// # Errors
    /// Fails because of any IO errors.
    pub async fn fsyncdata(&self) -> IOResult<()> {
        self.inner.fsyncdata().await
    }

    /// Force closes active blob to dump index on disk and free RAM.
    /// Creates new active blob.
    /// # Errors
    /// Fails because of any IO errors.
    /// Or if there are any problems with syncronization.
    pub async fn close_active_blob(&self) {
        self.observer.close_active_blob().await
    }

    fn filter_config(&self) -> Option<BloomConfig> {
        self.inner.config.filter()
    }

    fn launch_observer(&mut self) {
        self.observer.run();
    }
}

impl Clone for Inner {
    fn clone(&self) -> Self {
        self.twins_count.fetch_add(1, ORD);
        Self {
            config: self.config.clone(),
            safe: self.safe.clone(),
            next_blob_id: self.next_blob_id.clone(),
            twins_count: self.twins_count.clone(),
            ioring: self.ioring.clone(),
        }
    }
}

impl Inner {
    fn new(config: Config, ioring: Option<Rio>) -> Self {
        Self {
            config,
            safe: Arc::new(Mutex::new(Safe::new())),
            next_blob_id: Arc::new(AtomicUsize::new(0)),
            twins_count: Arc::new(AtomicUsize::new(0)),
            ioring,
        }
    }

    pub(crate) fn next_blob_name(&self) -> Result<blob::FileName> {
        let next_id = self.next_blob_id.fetch_add(1, ORD);
        let prefix = self
            .config
            .blob_file_name_prefix()
            .ok_or_else(|| {
                error!("Blob file name prefix is not set");
                Error::uninitialized()
            })?
            .to_owned();
        let dir = self
            .config
            .work_dir()
            .ok_or_else(|| {
                error!("Work dir is not set");
                Error::uninitialized()
            })?
            .to_owned();
        Ok(blob::FileName::new(
            prefix,
            next_id,
            BLOB_FILE_EXTENSION.to_owned(),
            dir,
        ))
    }

    async fn records_count(&self) -> usize {
        self.safe.lock().await.records_count().await
    }

    async fn records_count_detailed(&self) -> Vec<(usize, usize)> {
        self.safe.lock().await.records_count_detailed().await
    }

    async fn records_count_in_active_blob(&self) -> Option<usize> {
        let inner = self.safe.lock().await;
        inner.active_blob.as_ref().map(|b| b.records_count())
    }

    async fn fsyncdata(&self) -> IOResult<()> {
        self.safe.lock().await.fsyncdata().await
    }

    pub(crate) async fn try_dump_old_blob_indexes(&mut self, sem: Arc<Semaphore>) {
        self.safe.lock().await.try_dump_old_blob_indexes(sem).await;
    }
}

impl Safe {
    fn new() -> Self {
        Self {
            active_blob: None,
            blobs: Arc::new(RwLock::new(Vec::new())),
            lock_file: None,
        }
    }

    async fn max_id(&self) -> Option<usize> {
        let active_blob_id = self.active_blob.as_ref().map(|blob| blob.id());
        let blobs_max_id = self.blobs.read().await.last().map(Blob::id);
        active_blob_id.max(blobs_max_id)
    }

    async fn records_count(&self) -> usize {
        let details = self.records_count_detailed().await;
        details.iter().fold(0, |acc, (_, count)| acc + count)
    }

    async fn records_count_detailed(&self) -> Vec<(usize, usize)> {
        let mut results = Vec::new();
        let blobs = self.blobs.read().await;
        for blob in blobs.iter() {
            let count = blob.records_count();
            let value = (blob.id(), count);
            debug!("push: {:?}", value);
            results.push(value);
        }
        if let Some(blob) = self.active_blob.as_ref() {
            let value = (blobs.len(), blob.records_count());
            debug!("push: {:?}", value);
            results.push(value);
        }
        results
    }

    async fn fsyncdata(&self) -> IOResult<()> {
        if let Some(ref blob) = self.active_blob {
            blob.fsyncdata().await?;
        }
        Ok(())
    }

    pub(crate) async fn replace_active_blob(&mut self, blob: Box<Blob>) -> Result<SaveOldBlobTask> {
        let old_active = self
            .active_blob
            .replace(blob)
            .ok_or_else(Error::active_blob_not_set)?;
        let blobs = self.blobs.clone();
        Ok(Box::pin(async move {
            let mut blobs = blobs.write().await;
            blobs.push(*old_active);
<<<<<<< HEAD
            // FIXME: seems, like in case of disk error indices won't dump on disk and we won't
            // know about it (the state will be okay, they will be InMemory, but there won't be any
            // further task to dump them)
            // Possible solution: in case of disk issues during the next write in new active blob
            // we will receive error AND after solving it in some time we can start another job
            // (seems like we should add one more method to public API for that)
            // which will start dump tasks for all blobs from old_blobs array (or for the last one;
            // seems that it's either okay; in case of OnDisk state dump works very fast)
            let _ = blobs.last_mut().unwrap().dump().await;
=======
            if let Err(e) = blobs.last_mut().unwrap().dump().await {
                error!("Error dumping blob: {}", e);
            }
>>>>>>> f4d59cb0
        }))
    }

    pub(crate) async fn try_dump_old_blob_indexes(&mut self, sem: Arc<Semaphore>) {
        let blobs = self.blobs.clone();
        tokio::spawn(async move {
            let mut write_blobs = blobs.write().await;
            for blob in write_blobs.iter_mut() {
                let _ = sem.acquire().await;
                if let Err(e) = blob.dump().await {
                    error!("Error dumping blob: {}", e);
                }
            }
        });
    }
}

/// Trait `Key`
pub trait Key: AsRef<[u8]> + Debug {
    /// Key must have fixed length
    const LEN: u16;

    /// Convert `Self` into `Vec<u8>`
    fn to_vec(&self) -> Vec<u8> {
        self.as_ref().to_vec()
    }
}

impl<T> Key for &T
where
    T: Key,
{
    const LEN: u16 = T::LEN;
}<|MERGE_RESOLUTION|>--- conflicted
+++ resolved
@@ -500,11 +500,7 @@
             .map(|file| async {
                 let sem = disk_access_sem.clone();
                 let _sem = sem.acquire().await.expect("sem is closed");
-                Blob::from_file(
-                    file,
-                    ioring.clone(),
-                    filter_config.clone(),
-                ).await
+                Blob::from_file(file, ioring.clone(), filter_config.clone()).await
             })
             .collect();
         debug!("async init blobs from file");
@@ -731,7 +727,6 @@
         Ok(Box::pin(async move {
             let mut blobs = blobs.write().await;
             blobs.push(*old_active);
-<<<<<<< HEAD
             // FIXME: seems, like in case of disk error indices won't dump on disk and we won't
             // know about it (the state will be okay, they will be InMemory, but there won't be any
             // further task to dump them)
@@ -740,12 +735,9 @@
             // (seems like we should add one more method to public API for that)
             // which will start dump tasks for all blobs from old_blobs array (or for the last one;
             // seems that it's either okay; in case of OnDisk state dump works very fast)
-            let _ = blobs.last_mut().unwrap().dump().await;
-=======
             if let Err(e) = blobs.last_mut().unwrap().dump().await {
                 error!("Error dumping blob: {}", e);
             }
->>>>>>> f4d59cb0
         }))
     }
 
