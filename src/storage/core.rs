--- conflicted
+++ resolved
@@ -1138,33 +1138,6 @@
     }
 }
 
-<<<<<<< HEAD
-/// Trait `Key`
-pub trait Key<'a>:
-    AsRef<[u8]> + From<Vec<u8>> + From<&'a [u8]> + Debug + Clone + Send + Sync + Ord + Default
-{
-    /// Key must have fixed length
-    const LEN: u16;
-
-    /// Reference type for zero-copy key creation
-    type Ref: RefKey<'a>;
-
-    /// Convert `Self` into `Vec<u8>`
-    fn to_vec(&self) -> Vec<u8> {
-        self.as_ref().to_vec()
-    }
-
-    /// Convert `Self` to `Self::Ref`
-    fn as_ref_key(&'a self) -> Self::Ref {
-        Self::Ref::from(self.as_ref())
-    }
-}
-
-/// Trait for reference key type
-pub trait RefKey<'a>: Ord + From<&'a [u8]> {}
-
-=======
->>>>>>> fc41a184
 #[async_trait::async_trait]
 impl<K> BloomProvider<K> for Storage<K>
 where
