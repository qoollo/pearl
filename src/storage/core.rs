use crate::{
    error::ValidationErrorKind,
    filter::{CombinedFilter, FilterTrait},
};

use super::{prelude::*, read_result::BlobRecordTimestamp};
use bytes::Bytes;
use futures::stream::FuturesOrdered;
use tokio::fs::{create_dir, create_dir_all};

const BLOB_FILE_EXTENSION: &str = "blob";

/// A main storage struct.
///
/// This type is clonable, cloning it will only create a new reference,
/// not a new storage.
/// Storage has a type kindeter K.
/// To perform read/write operations K must implement [`Key`] trait.
///
/// # Examples
///
/// ```no_run
/// use pearl::{Storage, Builder, Key, ArrayKey};
///
/// #[tokio::main]
/// async fn main() {
///     let mut storage: Storage<ArrayKey<8>> = Builder::new()
///         .work_dir("/tmp/pearl/")
///         .max_blob_size(1_000_000)
///         .max_data_in_blob(1_000_000_000)
///         .blob_file_name_prefix("pearl-test")
///         .build()
///         .unwrap();
///     storage.init().await.unwrap();
/// }
/// ```
///
/// [`Key`]: trait.Key.html
#[derive(Debug, Clone)]
pub struct Storage<K>
where
    for<'a> K: Key<'a>,
{
    pub(crate) inner: Inner<K>,
    observer: Observer<K>,
}

#[derive(Debug, Clone)]
pub(crate) struct Inner<K>
where
    for<'a> K: Key<'a>,
{
    pub(crate) config: Config,
    pub(crate) safe: Arc<RwLock<Safe<K>>>,
    next_blob_id: Arc<AtomicUsize>,
    pub(crate) ioring: Option<Rio>,
    pub(crate) corrupted_blobs: Arc<AtomicUsize>,
}

#[derive(Debug)]
pub(crate) struct Safe<K>
where
    for<'a> K: Key<'a>,
{
    pub(crate) active_blob: Option<Box<ASRwLock<Blob<K>>>>,
    pub(crate) blobs: Arc<RwLock<HierarchicalFilters<K, CombinedFilter<K>, Blob<K>>>>,
}

async fn work_dir_content(wd: &Path) -> Result<Option<Vec<DirEntry>>> {
    let mut files = Vec::new();
    let mut dir = read_dir(wd).await?;
    while let Some(file) = dir.next_entry().await.transpose() {
        if let Ok(file) = file {
            files.push(file);
        }
    }

    let content = if files
        .iter()
        .filter_map(|file| Some(file.file_name().as_os_str().to_str()?.to_owned()))
        .any(|name| name.ends_with(BLOB_FILE_EXTENSION))
    {
        debug!("working dir contains files, try init existing");
        Some(files)
    } else {
        debug!("working dir is uninitialized, starting empty storage");
        None
    };
    Ok(content)
}

impl<K> Storage<K>
where
    for<'a> K: Key<'a> + 'static,
{
    pub(crate) fn new(config: Config, ioring: Option<Rio>) -> Self {
        let dump_sem = config.dump_sem();
        let inner = Inner::new(config, ioring);
        let observer = Observer::new(inner.clone(), dump_sem);
        Self { inner, observer }
    }

    /// [`init()`] used to prepare all environment to further work.
    ///
    /// Storage works in directory provided to builder. If directory don't exist,
    /// storage creates it, otherwise tries to init existing storage.
    /// # Errors
    /// Returns error in case of failures with IO operations or
    /// if some of the required kinds are missed.
    ///
    /// [`init()`]: struct.Storage.html#method.init
    pub async fn init(&mut self) -> Result<()> {
        self.init_ext(true).await
    }

    /// [`init_lazy()`] used to prepare all environment to further work, but unlike `init`
    /// doesn't set active blob, which means that first write may take time..
    ///
    /// Storage works in directory provided to builder. If directory don't exist,
    /// storage creates it, otherwise tries to init existing storage.
    /// # Errors
    /// Returns error in case of failures with IO operations or
    /// if some of the required params are missed.
    ///
    /// [`init_lazy()`]: struct.Storage.html#method.init
    pub async fn init_lazy(&mut self) -> Result<()> {
        self.init_ext(false).await
    }

    async fn init_ext(&mut self, with_active: bool) -> Result<()> {
        // @TODO implement work dir validation
        self.prepare_work_dir()
            .await
            .context("failed to prepare work dir")?;
        let wd = self
            .inner
            .config
            .work_dir()
            .ok_or_else(|| Error::from(ErrorKind::Uninitialized))?;
        let cont_res = work_dir_content(wd)
            .await
            .with_context(|| format!("failed to read work dir content: {}", wd.display()));
        trace!("work dir content loaded");
        if let Some(files) = cont_res? {
            trace!("storage init from existing files");
            self.init_from_existing(files, with_active)
                .await
                .context("failed to init from existing blobs")?
        } else {
            self.init_new().await?
        };
        trace!("new storage initialized");
        self.launch_observer();
        trace!("observer started");
        Ok(())
    }

    /// Checks if there is a pending async operation
    /// Returns boolean value (true - if there is, false otherwise)
    /// Never falls
    pub fn is_pending(&self) -> bool {
        self.observer.is_pending()
    }

    /// FIXME: maybe it would be better to add check of `is_pending` state of observer for all
    /// sync operations and return result in more appropriate way for that case (change Result<bool>
    /// on Result<OpRes>, where OpRes = Pending|Done|NotDone for example)

    /// Checks if active blob is set
    /// Returns boolean value
    /// Never falls
    pub async fn has_active_blob(&self) -> bool {
        self.inner.has_active_blob().await
    }

    /// Creates active blob
    /// NOTICE! This function works in current thread, so it may take time. To perform this
    /// asyncronously, use [`create_active_blob_in_background()`]
    /// Returns true if new blob was created else false
    /// # Errors
    /// Fails if it's not possible to create new blob
    /// [`create_active_blob_in_background()`]: struct.Storage.html#method.create_active_blob_async
    pub async fn try_create_active_blob(&self) -> Result<()> {
        self.inner.create_active_blob().await
    }

    /// Creates active blob
    /// NOTICE! This function returns immediately, so you can't check result of operation. If you
    /// want be sure about operation's result, use [`try_create_active_blob()`]
    /// [`try_create_active_blob()`]: struct.Storage.html#method.try_create_active_blob
    pub async fn create_active_blob_in_background(&self) {
        self.observer.create_active_blob().await
    }

    /// Dumps active blob
    /// NOTICE! This function works in current thread, so it may take time. To perform this
    /// asyncronously, use [`close_active_blob_in_background()`]
    /// Returns true if blob was really dumped else false
    /// # Errors
    /// Fails if there are some errors during dump
    /// [`close_active_blob_in_background()`]: struct.Storage.html#method.create_active_blob_async
    pub async fn try_close_active_blob(&self) -> Result<()> {
        let result = self.inner.close_active_blob().await;
        self.observer.try_dump_old_blob_indexes().await;
        result
    }

    /// Dumps active blob
    /// NOTICE! This function returns immediately, so you can't check result of operation. If you
    /// want be sure about operation's result, use [`try_close_active_blob()`]
    pub async fn close_active_blob_in_background(&self) {
        self.observer.close_active_blob().await;
        self.observer.try_dump_old_blob_indexes().await
    }

    /// Sets last blob from closed blobs as active if there is no active blobs
    /// NOTICE! This function works in current thread, so it may take time. To perform this
    /// asyncronously, use [`restore_active_blob_in_background()`]
    /// Returns true if last blob was set as active as false
    /// # Errors
    /// Fails if active blob is set or there is no closed blobs
    /// [`restore_active_blob_in_background()`]: struct.Storage.html#method.restore_active_blob_async
    pub async fn try_restore_active_blob(&self) -> Result<()> {
        self.inner.restore_active_blob().await
    }

    /// Sets last blob from closed blobs as active if there is no active blobs
    /// NOTICE! This function returns immediately, so you can't check result of operation. If you
    /// want be sure about operation's result, use [`try_restore_active_blob()`]
    /// [`try_restore_active_blob()`]: struct.Storage.html#method.try_restore_active_blob
    pub async fn restore_active_blob_in_background(&self) {
        self.observer.restore_active_blob().await
    }

    /// Writes `data` to active blob asyncronously. If active blob reaches it limit, creates new
    /// and closes old.
    /// NOTICE! First write into storage without active blob may take more time due to active blob
    /// creation
    /// # Examples
    /// ```no_run
    /// use pearl::{Builder, Storage, ArrayKey};
    ///
    /// async fn write_data(storage: Storage<ArrayKey<8>>) {
    ///     let key = ArrayKey::<8>::default();
    ///     let data = b"async written to blob".to_vec().into();
    ///     storage.write(key, data).await;
    /// }
    /// ```
    /// # Errors
    /// Fails with the same errors as [`write_with`]
    ///
    /// [`write_with`]: Storage::write_with
    pub async fn write(&self, key: impl AsRef<K>, value: Bytes) -> Result<()> {
        self.write_with_optional_meta(key, value, None).await
    }

    /// Similar to [`write`] but with metadata
    /// # Examples
    /// ```no_run
    /// use pearl::{Builder, Meta, Storage, ArrayKey};
    ///
    /// async fn write_data(storage: Storage<ArrayKey<8>>) {
    ///     let key = ArrayKey::<8>::default();
    ///     let data = b"async written to blob".to_vec().into();
    ///     let mut meta = Meta::new();
    ///     meta.insert("version".to_string(), b"1.0".to_vec());
    ///     storage.write_with(&key, data, meta).await;
    /// }
    /// ```
    /// # Errors
    /// Fails if duplicates are not allowed and record already exists.
    pub async fn write_with(&self, key: impl AsRef<K>, value: Bytes, meta: Meta) -> Result<()> {
        self.write_with_optional_meta(key, value, Some(meta)).await
    }

    /// Free all resources that may be freed without work interruption
    /// NOTICE! This function frees part of the resources in separate thread,
    /// so actual resources may be freed later
    pub async fn free_excess_resources(&self) -> usize {
        let memory = self.inactive_index_memory().await;
        self.observer.try_dump_old_blob_indexes().await;
        memory
    }

    /// Get size in bytes of inactive indexes
    pub async fn inactive_index_memory(&self) -> usize {
        let safe = self.inner.safe.read().await;
        let blobs = safe.blobs.read().await;
        blobs.iter().fold(0, |s, n| s + n.index_memory())
    }

    /// Get size in bytes of all freeable resources
    pub async fn index_memory(&self) -> usize {
        self.active_index_memory().await + self.inactive_index_memory().await
    }

    async fn write_with_optional_meta(
        &self,
        key: impl AsRef<K>,
        value: Bytes,
        meta: Option<Meta>,
    ) -> Result<()> {
        let key = key.as_ref();
        debug!("storage write with {:?}, {}b, {:?}", key, value.len(), meta);
        // if active blob is set, this function will only check this fact and return false
        if self.try_create_active_blob().await.is_ok() {
            info!("Active blob was set during write operation");
        }
        if !self.inner.config.allow_duplicates()
            && self.contains_with(key, meta.as_ref()).await?.is_found()
        {
            warn!(
                "record with key {:?} and meta {:?} exists",
                key.as_ref(),
                meta
            );
            return Ok(());
        }
        let record = Record::create(key, value, meta.unwrap_or_default())
            .with_context(|| "storage write with record creation failed")?;
        let safe = self.inner.safe.read().await;
        let blob = safe
            .active_blob
            .as_ref()
            .ok_or_else(Error::active_blob_not_set)?;
        let result = Blob::write(blob, key, record).await.or_else(|err| {
            let e = err.downcast::<Error>()?;
            if let ErrorKind::FileUnavailable(kind) = e.kind() {
                let work_dir = self
                    .inner
                    .config
                    .work_dir()
                    .ok_or_else(Error::uninitialized)?;
                Err(Error::work_dir_unavailable(work_dir, e.to_string(), kind.to_owned()).into())
            } else {
                Err(e.into())
            }
        });
        self.try_update_active_blob(blob).await?;
        result
    }

    async fn try_update_active_blob(&self, active_blob: &Box<ASRwLock<Blob<K>>>) -> Result<()> {
        let config_max_size = self
            .inner
            .config
            .max_blob_size()
            .ok_or_else(|| Error::from(ErrorKind::Uninitialized))?;
        let config_max_count = self
            .inner
            .config
            .max_data_in_blob()
            .ok_or_else(|| Error::from(ErrorKind::Uninitialized))?;
        let active_blob = active_blob.read().await;
        if active_blob.file_size() >= config_max_size
            || active_blob.records_count() as u64 >= config_max_count
        {
            // In case of current time being earlier than active blob's creation, error will contain the difference
            let dur = active_blob.created_at().elapsed().map_err(|e| e.duration());
            let dur = match dur {
                Ok(d) => d,
                Err(d) => d,
            };
            if dur.as_millis() > self.inner.config.debounce_interval_ms() as u128 {
                self.observer.try_update_active_blob().await;
            }
        }
        Ok(())
    }

    /// Reads the first found data matching given key.
    /// # Examples
    /// ```no_run
    /// use pearl::{Builder, Meta, Storage, ArrayKey};
    ///
    /// async fn read_data(storage: Storage<ArrayKey<8>>) {
    ///     let key = ArrayKey::<8>::default();
    ///     let data = storage.read(key).await;
    /// }
    /// ```
    /// # Errors
    /// Same as [`read_with`]
    ///
    /// [`Error::RecordNotFound`]: enum.Error.html#RecordNotFound
    /// [`read_with`]: Storage::read_with
    #[inline]
    pub async fn read(&self, key: impl AsRef<K>) -> Result<ReadResult<Bytes>> {
        let key = key.as_ref();
        debug!("storage read {:?}", key);
        self.read_with_optional_meta(key, None).await
    }
    /// Reads data matching given key and metadata
    /// # Examples
    /// ```no_run
    /// use pearl::{Builder, Meta, Storage, ArrayKey};
    ///
    /// async fn read_data(storage: Storage<ArrayKey<8>>) {
    ///     let key = ArrayKey::<8>::default();
    ///     let mut meta = Meta::new();
    ///     meta.insert("version".to_string(), b"1.0".to_vec());
    ///     let data = storage.read_with(&key, &meta).await;
    /// }
    /// ```
    /// # Errors
    /// Return error if record is not found.
    ///
    /// [`Error::RecordNotFound`]: enum.Error.html#RecordNotFound
    #[inline]
    pub async fn read_with(&self, key: impl AsRef<K>, meta: &Meta) -> Result<ReadResult<Bytes>> {
        let key = key.as_ref();
        debug!("storage read with {:?}", key);
        self.read_with_optional_meta(key, Some(meta))
            .await
            .with_context(|| "read with optional meta failed")
    }

    /// Returns entries with matching key
    /// # Errors
    /// Fails after any disk IO errors.
    pub async fn read_all(&self, key: impl AsRef<K>) -> Result<Vec<Entry>> {
        let mut entries = self.read_all_with_deletion_marker(key).await?;
        if let Some(e) = entries.last() {
            if e.is_deleted() {
                entries.truncate(entries.len() - 1);
            }
        }
        Ok(entries)
    }

    /// Returns entries with matching key and deletion marker, if any
    /// # Errors
    /// Fails after any disk IO errors.
    pub async fn read_all_with_deletion_marker(&self, key: impl AsRef<K>) -> Result<Vec<Entry>> {
        let key = key.as_ref();
        let mut all_entries = Vec::new();
        let safe = self.inner.safe.read().await;
        let active_blob = safe.active_blob.as_ref();
        if let Some(active_blob) = active_blob {
            let entries = active_blob
                .read()
                .await
                .read_all_entries_with_deletion_marker(key)
                .await?;
            debug!(
                "storage core read all active blob entries {}",
                entries.len()
            );
            if let Some(e) = entries.last() {
                if e.is_deleted() {
                    return Ok(entries);
                }
            }
            all_entries.extend(entries);
        }
        let blobs = safe.blobs.read().await;
        let mut futures = blobs
            .iter_possible_childs_rev(key)
            .map(|b| b.1.data.read_all_entries_with_deletion_marker(key))
            .collect::<FuturesOrdered<_>>();
        while let Some(data) = futures.next().await {
            let entries = data?;
            if let Some(e) = entries.last() {
                if e.is_deleted() {
                    all_entries.extend(entries);
                    return Ok(all_entries);
                }
            }
            all_entries.extend(entries);
        }
        debug!(
            "storage core read from non-active total {} entries",
            all_entries.len()
        );
        debug_assert!(all_entries
            .iter()
            .zip(all_entries.iter().skip(1))
            .all(|(x, y)| x.created() >= y.created()));
        Ok(all_entries)
    }

    async fn read_with_optional_meta(
        &self,
        key: &K,
        meta: Option<&Meta>,
    ) -> Result<ReadResult<Bytes>> {
        debug!("storage read with optional meta {:?}, {:?}", key, meta);
        let safe = self.inner.safe.read().await;
        if let Some(ablob) = safe.active_blob.as_ref() {
            match ablob.read().await.read_last(key, meta, true).await {
                Ok(data) => {
                    if data.is_presented() {
                        debug!("storage read with optional meta active blob returned data");
                        return Ok(data);
                    }
                }
                Err(e) => debug!("read with optional meta active blob returned: {:#?}", e),
            }
        }
        Self::get_data_last(&safe, key, meta).await
    }

    async fn get_data_last(
        safe: &Safe<K>,
        key: &K,
        meta: Option<&Meta>,
    ) -> Result<ReadResult<Bytes>> {
        let blobs = safe.blobs.read().await;
        let possible_blobs = blobs
            .iter_possible_childs_rev(key)
            .map(|(id, blob)| async move {
                if !matches!(blob.data.check_filter(key).await, FilterResult::NotContains) {
                    Some(id)
                } else {
                    None
                }
            })
            .collect::<FuturesOrdered<_>>()
            .filter_map(|x| x)
            .collect::<Vec<_>>()
            .await;
        debug!(
            "len of possible blobs: {} (start len: {})",
            possible_blobs.len(),
            blobs.len()
        );
        let stream: FuturesOrdered<_> = possible_blobs
            .into_iter()
            .filter_map(|id| blobs.get_child(id))
            .map(|blob| blob.data.read_last(key, meta, false))
            .collect();
        debug!("read with optional meta {} closed blobs", stream.len());
<<<<<<< HEAD
        let mut task = stream.skip_while(Result::is_err);
        task.next().await.ok_or_else(Error::not_found)?
    }

    #[allow(dead_code)]
    async fn get_data_any(safe: &Safe<K>, key: &K, meta: Option<&Meta>) -> Result<Vec<u8>> {
        let blobs = safe.blobs.read().await;
        let stream: FuturesUnordered<_> = blobs
            .iter_possible_childs_rev(key)
            .map(|blob| blob.1.data.read_last(key, meta, true))
            .collect();
        debug!("read with optional meta {} closed blobs", stream.len());
        let mut task = stream.skip_while(Result::is_err);
        task.next()
            .await
            .ok_or_else(Error::not_found)?
            .with_context(|| "no results in closed blobs")
    }
=======
        
        let mut task = stream.skip_while(|read_res| {
            match read_res {
                Ok(inner_res) => inner_res.is_not_found(), // Skip not found
                Err(e) => {
                    debug!("error reading data from Blob (blob.read_any): {:?}", e);
                    true // skip errors
                }
            }
        });
>>>>>>> 7899b360

        task.next().await.unwrap_or(Ok(ReadResult::NotFound))
    }

    /// Stop blob updater and release lock file
    /// # Errors
    /// Fails because of any IO errors
    pub async fn close(self) -> Result<()> {
        let mut safe = self.inner.safe.write().await;
        let active_blob = safe.active_blob.take();
        let mut res = Ok(());
        if let Some(blob) = active_blob {
            let mut blob = blob.write().await;
            res = res.and(
                blob.dump()
                    .await
                    .map(|_| info!("active blob dumped"))
                    .with_context(|| format!("blob {} dump failed", blob.name())),
            )
        }
        res
    }

    /// `blob_count` returns exact number of closed blobs plus one active, if there is some.
    /// It locks on inner structure, so it much slower than `next_blob_id`.
    /// # Examples
    /// ```no_run
    /// use pearl::{Builder, Storage, ArrayKey};
    ///
    /// async fn check_blobs_count(storage: Storage<ArrayKey<8>>) {
    ///     assert_eq!(storage.blobs_count().await, 1);
    /// }
    /// ```
    pub async fn blobs_count(&self) -> usize {
        let safe = self.inner.safe.read().await;
        let count = safe.blobs.read().await.len();
        if safe.active_blob.is_some() {
            count + 1
        } else {
            count
        }
    }

    /// `blob_count` returns exact number of corrupted blobs.
    pub fn corrupted_blobs_count(&self) -> usize {
        self.inner.corrupted_blobs.load(Ordering::Acquire)
    }

    /// `active_index_memory` returns the amount of memory used by blob to store active indices
    pub async fn active_index_memory(&self) -> usize {
        let safe = self.inner.safe.read().await;
        if let Some(ablob) = safe.active_blob.as_ref() {
            ablob.read().await.index_memory()
        } else {
            0
        }
    }

    /// `disk_used` returns amount of disk space occupied by storage related  files
    pub async fn disk_used(&self) -> u64 {
        let safe = self.inner.safe.read().await;
        let lock = safe.blobs.read().await;
        let mut result = 0;
        if let Some(ablob) = safe.active_blob.as_ref() {
            result += ablob.read().await.disk_used();
        }
        for blob in lock.iter() {
            result += blob.disk_used();
        }
        result
    }

    /// Returns next blob ID. If pearl dir structure wasn't changed from the outside,
    /// returned number is equal to `blobs_count`. But this method doesn't require
    /// lock. So it is much faster than `blobs_count`.
    #[must_use]
    pub fn next_blob_id(&self) -> usize {
        self.inner.next_blob_id.load(ORD)
    }

    async fn prepare_work_dir(&mut self) -> Result<()> {
        let work_dir = self.inner.config.work_dir().ok_or_else(|| {
            error!("Work dir is not set");
            Error::uninitialized()
        })?;
        let path = Path::new(work_dir);
        if path.exists() {
            debug!("work dir exists: {}", path.display());
        } else if self.inner.config.create_work_dir() {
            debug!("creating work dir recursively: {}", path.display());
            create_dir_all(path).await?;
        } else {
            error!("work dir path not found: {}", path.display());
            return Err(Error::work_dir_unavailable(
                path,
                "work dir path not found".to_owned(),
                IOErrorKind::NotFound,
            ))
            .with_context(|| "failed to prepare work dir");
        }
        Ok(())
    }

    async fn init_new(&mut self) -> Result<()> {
        let corrupted = Self::count_old_corrupted_blobs(&self.inner.config).await;
        self.inner
            .corrupted_blobs
            .store(corrupted, Ordering::Release);

        let next = self.inner.next_blob_name()?;
        let mut safe = self.inner.safe.write().await;
        let blob =
            Blob::open_new(next, self.inner.ioring.clone(), self.inner.config.index()).await?;
        safe.active_blob = Some(Box::new(ASRwLock::new(blob)));
        Ok(())
    }

    async fn init_from_existing(&mut self, files: Vec<DirEntry>, with_active: bool) -> Result<()> {
        trace!("init from existing: {:#?}", files);
        let disk_access_sem = self.observer.get_dump_sem();
        let (mut blobs, corrupted_count) = Self::read_blobs(
            &files,
            self.inner.ioring.clone(),
            disk_access_sem,
            &self.inner.config,
        )
        .await
        .context("failed to read blobs")?;

        self.inner
            .corrupted_blobs
            .store(corrupted_count, Ordering::Release);

        debug!("{} blobs successfully created", blobs.len());
        blobs.sort_by_key(Blob::id);

        let active_blob = if with_active {
            Some(Box::new(ASRwLock::new(
                *Self::pop_active(&mut blobs, &self.inner.config).await?,
            )))
        } else {
            None
        };

        for blob in &mut blobs {
            debug!("dump all blobs except active blob");
            blob.dump().await?;
        }

        let mut safe = self.inner.safe.write().await;
        safe.active_blob = active_blob;
        *safe.blobs.write().await =
            HierarchicalFilters::from_vec(self.inner.config.bloom_filter_group_size(), 1, blobs)
                .await;
        self.inner
            .next_blob_id
            .store(safe.max_id().await.map_or(0, |i| i + 1), ORD);
        Ok(())
    }

    async fn pop_active(blobs: &mut Vec<Blob<K>>, config: &Config) -> Result<Box<Blob<K>>> {
        let mut active_blob = blobs
            .pop()
            .ok_or_else(|| {
                let wd = config.work_dir();
                error!("No blobs in {:?} to create an active one", wd);
                Error::from(ErrorKind::Uninitialized)
            })?
            .boxed();
        active_blob.load_index().await?;
        Ok(active_blob)
    }

    async fn read_blobs(
        files: &[DirEntry],
        ioring: Option<Rio>,
        disk_access_sem: Arc<Semaphore>,
        config: &Config,
    ) -> Result<(Vec<Blob<K>>, usize)> {
        let mut corrupted = Self::count_old_corrupted_blobs(config).await;

        debug!("read working directory content");
        let dir_content = files.iter().map(DirEntry::path);
        debug!("read {} entities", dir_content.len());
        let dir_files = dir_content.filter(|path| path.is_file());
        debug!("filter potential blob files");
        let blob_files = dir_files.filter_map(|path| {
            if path.extension()?.to_str()? == BLOB_FILE_EXTENSION {
                Some(path)
            } else {
                None
            }
        });

        debug!("init blobs from found files");
        let mut futures: FuturesUnordered<_> = blob_files
            .map(|file| async {
                let sem = disk_access_sem.clone();
                let _sem = sem.acquire().await.expect("sem is closed");
                Blob::from_file(file.clone(), ioring.clone(), config.index())
                    .await
                    .map_err(|e| (e, file))
            })
            .collect();
        debug!("async init blobs from file");
        let mut blobs = Vec::new();
        while let Some(blob_res) = futures.next().await {
            match blob_res {
                Ok(blob) => blobs.push(blob),
                Err((e, file)) => {
                    let msg = format!("Failed to read existing blob: {}", file.display());
                    if config.ignore_corrupted() {
                        error!("{}, cause: {:#}", msg, e);
                    } else if Self::should_save_corrupted_blob(&e) {
                        error!(
                            "save corrupted blob '{}' to directory '{}'",
                            file.display(),
                            config.corrupted_dir_name()
                        );
                        Self::save_corrupted_blob(&file, config.corrupted_dir_name())
                            .await
                            .with_context(|| {
                                anyhow!(format!("failed to save corrupted blob {:?}", file))
                            })?;
                        corrupted += 1;
                    } else {
                        return Err(e.context(msg));
                    }
                }
            }
        }
        Ok((blobs, corrupted))
    }

    async fn count_old_corrupted_blobs(config: &Config) -> usize {
        let mut corrupted = 0;

        if let Some(work_dir_path) = config.work_dir() {
            let mut corrupted_dir_path = work_dir_path.to_path_buf();
            corrupted_dir_path.push(config.corrupted_dir_name());
            if corrupted_dir_path.exists() {
                let dir = read_dir(&corrupted_dir_path).await;
                if let Err(e) = dir {
                    warn!(
                        "can't read corrupted blob dir {}: {}",
                        corrupted_dir_path.display(),
                        e
                    );
                    return corrupted;
                }
                let mut dir = dir.unwrap();

                while let Ok(Some(file)) = dir.next_entry().await {
                    let path = file.path();
                    if path.is_file() {
                        let extension = path.extension();
                        if let Some(BLOB_FILE_EXTENSION) = extension.and_then(|ext| ext.to_str()) {
                            corrupted += 1;
                        }
                    }
                }
            }
        }

        corrupted
    }

    fn should_save_corrupted_blob(error: &anyhow::Error) -> bool {
        debug!("decide wether to save corrupted blobs: {:#}", error);
        if let Some(error) = error.downcast_ref::<Error>() {
            return match error.kind() {
                ErrorKind::Bincode(_) => true,
                ErrorKind::Validation { kind, cause: _ } => {
                    !matches!(kind, ValidationErrorKind::BlobVersion)
                }
                _ => false,
            };
        }
        false
    }

    async fn save_corrupted_blob(path: &Path, corrupted_dir_name: &str) -> Result<()> {
        let parent = path
            .parent()
            .ok_or_else(|| anyhow!("[{}] blob path don't have parent directory", path.display()))?;
        let file_name = path
            .file_name()
            .ok_or_else(|| anyhow!("[{}] blob path don't have file name", path.display()))?
            .to_os_string();
        let corrupted_dir_path = parent.join(corrupted_dir_name);
        let corrupted_path = corrupted_dir_path.join(file_name);
        if corrupted_dir_path.exists() {
            debug!("{} dir exists", path.display());
        } else {
            debug!("creating dir for corrupted files: {}", path.display());
            create_dir(corrupted_dir_path).await.with_context(|| {
                format!(
                    "failed to create dir for corrupted files: {}",
                    path.display()
                )
            })?;
        }
        tokio::fs::rename(&path, &corrupted_path)
            .await
            .with_context(|| {
                anyhow!(format!(
                    "failed to move file {:?} to {:?}",
                    path, corrupted_path
                ))
            })?;
        Self::remove_index_by_blob_path(path).await?;
        Ok(())
    }

    async fn remove_index_by_blob_path(path: &Path) -> Result<()> {
        let index_path = path.with_extension(blob::BLOB_INDEX_FILE_EXTENSION);
        if index_path.exists() {
            tokio::fs::remove_file(&index_path)
                .await
                .with_context(|| anyhow!(format!("failed to remove file {:?}", index_path)))?;
        }
        Ok(())
    }

    /// `contains` is used to check whether a key is in storage.
    /// Slower than `check_bloom`, because doesn't prevent disk IO operations.
    /// `contains` returns either "definitely in storage" or "definitely not".
    /// Also returns creation timestamp
    /// # Errors
    /// Fails because of any IO errors
    pub async fn contains(&self, key: impl AsRef<K>) -> Result<ReadResult<BlobRecordTimestamp>> {
        self.contains_with(key.as_ref(), None).await
    }

    async fn contains_with(
        &self,
        key: &K,
        meta: Option<&Meta>,
    ) -> Result<ReadResult<BlobRecordTimestamp>> {
        let inner = self.inner.safe.read().await;
        if let Some(active_blob) = &inner.active_blob {
            let res = active_blob.read().await.contains(key, meta).await?;
            if res.is_presented() {
                return Ok(res);
            }
        }
        let blobs = inner.blobs.read().await;
        for blob in blobs.iter_possible_childs_rev(key) {
            let res = blob.1.data.contains(key, meta).await?;
            if res.is_presented() {
                return Ok(res);
            }
        }

        Ok(ReadResult::NotFound)
    }

    /// `check_filters` is used to check whether a key is in storage.
    /// Range (min-max test) and bloom filters are used.
    /// If bloom filter opt out and range filter passes, returns `None`.
    /// False positive results are possible, but false negatives are not.
    /// In other words, `check_filters` returns either "possibly in storage" or "definitely not".
    pub async fn check_filters(&self, key: impl AsRef<K>) -> Option<bool> {
        let key = key.as_ref();
        trace!("[{:?}] check in blobs bloom filter", key);
        let inner = self.inner.safe.read().await;
        let in_active = if let Some(active_blob) = inner.active_blob.as_ref() {
            active_blob.read().await.check_filter(key).await
        } else {
            FilterResult::NotContains
        };
        if in_active == FilterResult::NeedAdditionalCheck {
            return Some(true);
        }

        let blobs = inner.blobs.read().await;
        let (offloaded, in_memory): (Vec<&Blob<K>>, Vec<&Blob<K>>) =
            blobs.iter().partition(|blob| {
                blob.get_filter_fast()
                    .map_or(false, |filter| filter.is_filter_offloaded())
            });

        let in_closed = in_memory
            .iter()
            .any(|blob| blob.check_filter_fast(key) == FilterResult::NeedAdditionalCheck);
        if in_closed {
            return Some(true);
        }

        let in_closed_offloaded = offloaded
            .iter()
            .map(|blob| blob.check_filter(key))
            .collect::<FuturesUnordered<_>>()
            .any(|value| value == FilterResult::NeedAdditionalCheck)
            .await;
        Some(in_closed_offloaded)
    }

    /// Total records count in storage.
    pub async fn records_count(&self) -> usize {
        self.inner.records_count().await
    }

    /// Records count per blob. Format: (`blob_id`, count). Last value is from active blob.
    pub async fn records_count_detailed(&self) -> Vec<(usize, usize)> {
        self.inner.records_count_detailed().await
    }

    /// Records count in active blob. Returns None if active blob not set or any IO error occured.
    pub async fn records_count_in_active_blob(&self) -> Option<usize> {
        self.inner.records_count_in_active_blob().await
    }

    /// Syncronizes data and metadata of the active blob with the filesystem.
    /// Like `tokio::std::fs::File::sync_data`, this function will attempt to ensure that in-core data reaches the filesystem before returning.
    /// May not syncronize file metadata to the file system.
    /// # Errors
    /// Fails because of any IO errors.
    pub async fn fsyncdata(&self) -> IOResult<()> {
        self.inner.fsyncdata().await
    }

    /// Force updates active blob on new one to dump index of old one on disk and free RAM.
    /// This function was used previously instead of [`close_active_blob_in_background()`]
    /// Creates new active blob.
    /// # Errors
    /// Fails because of any IO errors.
    /// Or if there are some problems with syncronization.
    /// [`close_active_blob_in_background()`]: struct.Storage.html#method.close_active_blob_async
    pub async fn force_update_active_blob(&self, predicate: ActiveBlobPred) {
        self.observer.force_update_active_blob(predicate).await;
        self.observer.try_dump_old_blob_indexes().await
    }

    fn launch_observer(&mut self) {
        self.observer.run();
    }

    /// Delete entries with matching key
    /// # Errors
    /// Fails after any disk IO errors.
    pub async fn delete(&self, key: impl AsRef<K>, only_if_presented: bool) -> Result<u64> {
        let mut total = 0;
        let mut safe = self.inner.safe.write().await;
        total += self
            .mark_all_as_deleted_active(&mut *safe, key.as_ref(), only_if_presented)
            .await?;
        total += self
            .mark_all_as_deleted_closed(&mut *safe, key.as_ref())
            .await?;
        debug!("{} deleted total", total);
        Ok(total)
    }

    async fn mark_all_as_deleted_closed(&self, safe: &mut Safe<K>, key: &K) -> Result<u64> {
        let mut blobs = safe.blobs.write().await;
        let entries_closed_blobs = blobs
            .iter_mut()
            .map(|b| b.mark_all_as_deleted(key, false))
            .collect::<FuturesUnordered<_>>();
        let total = entries_closed_blobs
            .map(|result| match result {
                Ok(flag) => {
                    if flag {
                        1
                    } else {
                        0
                    }
                }
                Err(error) => {
                    warn!("failed to delete records: {}", error);
                    0
                }
            })
            .fold(0, |s, n| s + n)
            .await;
        debug!("{} deleted from closed blobs", total);
        self.observer.defer_dump_old_blob_indexes().await;
        Ok(total as u64)
    }

    async fn mark_all_as_deleted_active(
        &self,
        safe: &mut Safe<K>,
        key: &K,
        only_if_presented: bool,
    ) -> Result<u64> {
        if !only_if_presented {
            self.inner.ensure_active_blob_exists(safe).await?;
        }
        let active_blob = safe.active_blob.as_deref_mut();
        let count = if let Some(active_blob) = active_blob {
            let is_deleted = active_blob
                .write()
                .await
                .mark_all_as_deleted(key, only_if_presented)
                .await?;
            let count = if is_deleted { 1 } else { 0 };
            debug!("{} deleted from active blob", count);
            count
        } else {
            0
        };
        Ok(count)
    }
}

impl<K> Inner<K>
where
    for<'a> K: Key<'a> + 'static,
{
    fn new(config: Config, ioring: Option<Rio>) -> Self {
        Self {
            safe: Arc::new(RwLock::new(Safe::new(config.bloom_filter_group_size()))),
            config,
            next_blob_id: Arc::new(AtomicUsize::new(0)),
            ioring,
            corrupted_blobs: Arc::new(AtomicUsize::new(0)),
        }
    }

    pub(crate) async fn restore_active_blob(&self) -> Result<()> {
        if self.has_active_blob().await {
            return Err(Error::active_blob_already_exists().into());
        }
        let mut safe = self.safe.write().await;
        if let None = safe.active_blob {
            let blob_opt = safe.blobs.write().await.pop().map(|b| b.boxed());
            if let Some(blob) = blob_opt {
                safe.active_blob = Some(Box::new(ASRwLock::new(*blob)));
                Ok(())
            } else {
                Err(Error::uninitialized().into())
            }
        } else {
            Err(Error::active_blob_not_set().into())
        }
    }

    pub(crate) async fn create_active_blob(&self) -> Result<()> {
        if self.has_active_blob().await {
            return Err(Error::active_blob_already_exists().into());
        }
        let mut safe = self.safe.write().await;
        self.ensure_active_blob_exists(&mut *safe).await
    }

    async fn ensure_active_blob_exists(&self, safe: &mut Safe<K>) -> Result<()> {
        if let None = safe.active_blob {
            let next = self.next_blob_name()?;
            let config = self.config.index();
            let blob = Blob::open_new(next, self.ioring.clone(), config).await?;
            safe.active_blob = Some(Box::new(ASRwLock::new(blob)));
            Ok(())
        } else {
            Ok(())
        }
    }

    pub(crate) async fn close_active_blob(&self) -> Result<()> {
        if !self.has_active_blob().await {
            return Err(Error::active_blob_doesnt_exist().into());
        }
        let mut safe = self.safe.write().await;
        if safe.active_blob.is_none() {
            Err(Error::active_blob_doesnt_exist().into())
        } else {
            // always true
            if let Some(ablob) = safe.active_blob.take() {
                let ablob = (*ablob).into_inner();
                ablob.fsyncdata().await?;
                safe.blobs.write().await.push(ablob).await;
            }
            Ok(())
        }
    }

    pub(crate) async fn has_active_blob(&self) -> bool {
        if let None = self.safe.read().await.active_blob {
            false
        } else {
            true
        }
    }

    pub(crate) async fn active_blob_stat(&self) -> Option<ActiveBlobStat> {
        if let Some(ablob) = self.safe.read().await.active_blob.as_ref() {
            let ablob = ablob.read().await;
            let records_count = ablob.records_count();
            let index_memory = ablob.index_memory();
            let file_size = ablob.file_size() as usize;
            Some(ActiveBlobStat::new(records_count, index_memory, file_size))
        } else {
            None
        }
    }

    // FIXME: Maybe we should revert counter if new blob creation failed?
    // It'll make code a bit more complicated, but blobs will sequentially grow for sure
    pub(crate) fn next_blob_name(&self) -> Result<blob::FileName> {
        let next_id = self.next_blob_id.fetch_add(1, ORD);
        let prefix = self
            .config
            .blob_file_name_prefix()
            .ok_or_else(|| {
                error!("Blob file name prefix is not set");
                Error::uninitialized()
            })?
            .to_owned();
        let dir = self
            .config
            .work_dir()
            .ok_or_else(|| {
                error!("Work dir is not set");
                Error::uninitialized()
            })?
            .to_owned();
        Ok(blob::FileName::new(
            prefix,
            next_id,
            BLOB_FILE_EXTENSION.to_owned(),
            dir,
        ))
    }

    async fn records_count(&self) -> usize {
        self.safe.read().await.records_count().await
    }

    async fn records_count_detailed(&self) -> Vec<(usize, usize)> {
        self.safe.read().await.records_count_detailed().await
    }

    async fn records_count_in_active_blob(&self) -> Option<usize> {
        let inner = self.safe.read().await;
        if let Some(ablob) = inner.active_blob.as_ref() {
            Some(ablob.read().await.records_count())
        } else {
            None
        }
    }

    async fn fsyncdata(&self) -> IOResult<()> {
        self.safe.read().await.fsyncdata().await
    }

    pub(crate) async fn try_dump_old_blob_indexes(&self, sem: Arc<Semaphore>) {
        self.safe.write().await.try_dump_old_blob_indexes(sem).await;
    }
}

impl<K> Safe<K>
where
    for<'a> K: Key<'a> + 'static,
{
    fn new(group_size: usize) -> Self {
        Self {
            active_blob: None,
            blobs: Arc::new(RwLock::new(HierarchicalFilters::new(group_size, 1))),
        }
    }

    async fn max_id(&self) -> Option<usize> {
        let mut id = None;
        if let Some(ablob) = self.active_blob.as_ref() {
            id = Some(ablob.read().await.id());
        }
        let blobs_max_id = self.blobs.read().await.last().map(|x| x.id());
        id.max(blobs_max_id)
    }

    async fn records_count(&self) -> usize {
        let details = self.records_count_detailed().await;
        details.iter().fold(0, |acc, (_, count)| acc + count)
    }

    async fn records_count_detailed(&self) -> Vec<(usize, usize)> {
        let mut results = Vec::new();
        let blobs = self.blobs.read().await;
        for blob in blobs.iter() {
            let count = blob.records_count();
            let value = (blob.id(), count);
            debug!("push: {:?}", value);
            results.push(value);
        }
        if let Some(blob) = self.active_blob.as_ref() {
            let value = (blobs.len(), blob.read().await.records_count());
            debug!("push: {:?}", value);
            results.push(value);
        }
        results
    }

    async fn fsyncdata(&self) -> IOResult<()> {
        if let Some(ref blob) = self.active_blob {
            blob.read().await.fsyncdata().await?;
        }
        Ok(())
    }

    pub(crate) async fn replace_active_blob(&mut self, blob: Box<ASRwLock<Blob<K>>>) -> Result<()> {
        let old_active = self.active_blob.replace(blob);
        if let Some(blob) = old_active {
            self.blobs.write().await.push(blob.into_inner()).await;
        }
        Ok(())
    }

    pub(crate) async fn try_dump_old_blob_indexes(&mut self, sem: Arc<Semaphore>) {
        let blobs = self.blobs.clone();
        tokio::spawn(async move {
            trace!("acquire blobs write to dump old blobs");
            let mut write_blobs = blobs.write().await;
            trace!("dump old blobs");
            for blob in write_blobs.iter_mut() {
                trace!("dumping old blob");
                let _ = sem.acquire().await;
                trace!("acquired sem for dumping old blobs");
                if let Err(e) = blob.dump().await {
                    error!("Error dumping blob ({}): {}", blob.name(), e);
                }
                trace!("finished dumping old blob");
            }
        });
    }
}

#[async_trait::async_trait]
impl<K> BloomProvider<K> for Storage<K>
where
    for<'a> K: Key<'a> + 'static,
{
    type Filter = <Blob<K> as BloomProvider<K>>::Filter;
    async fn check_filter(&self, item: &K) -> FilterResult {
        let inner = self.inner.safe.read().await;
        let active = if let Some(ablob) = inner.active_blob.as_ref() {
            ablob.read().await.check_filter_fast(item)
        } else {
            FilterResult::default()
        };
        let ret = inner.blobs.read().await.check_filter(item).await;
        ret + active
    }

    fn check_filter_fast(&self, _item: &K) -> FilterResult {
        FilterResult::NeedAdditionalCheck
    }

    async fn offload_buffer(&mut self, needed_memory: usize, level: usize) -> usize {
        let inner = self.inner.safe.read().await;
        let ret = inner
            .blobs
            .write()
            .await
            .offload_buffer(needed_memory, level)
            .await;
        ret
    }

    async fn get_filter(&self) -> Option<Self::Filter> {
        let inner = self.inner.safe.read().await;
        let mut ret = inner.blobs.read().await.get_filter_fast().cloned();
        if let Some(filter) = &mut ret {
            if let Some(ablob) = inner.active_blob.as_ref() {
                let ablob = ablob.read().await;
                if let Some(active_filter) = ablob.get_filter_fast() {
                    if !filter.checked_add_assign(active_filter) {
                        return None;
                    }
                }
            }
        }
        ret
    }

    fn get_filter_fast(&self) -> Option<&Self::Filter> {
        None
    }

    async fn filter_memory_allocated(&self) -> usize {
        let safe = self.inner.safe.read().await;
        let active = if let Some(blob) = safe.active_blob.as_ref() {
            blob.read().await.filter_memory_allocated().await
        } else {
            0
        };

        let closed = safe.blobs.read().await.filter_memory_allocated().await;
        active + closed
    }
}<|MERGE_RESOLUTION|>--- conflicted
+++ resolved
@@ -529,26 +529,6 @@
             .map(|blob| blob.data.read_last(key, meta, false))
             .collect();
         debug!("read with optional meta {} closed blobs", stream.len());
-<<<<<<< HEAD
-        let mut task = stream.skip_while(Result::is_err);
-        task.next().await.ok_or_else(Error::not_found)?
-    }
-
-    #[allow(dead_code)]
-    async fn get_data_any(safe: &Safe<K>, key: &K, meta: Option<&Meta>) -> Result<Vec<u8>> {
-        let blobs = safe.blobs.read().await;
-        let stream: FuturesUnordered<_> = blobs
-            .iter_possible_childs_rev(key)
-            .map(|blob| blob.1.data.read_last(key, meta, true))
-            .collect();
-        debug!("read with optional meta {} closed blobs", stream.len());
-        let mut task = stream.skip_while(Result::is_err);
-        task.next()
-            .await
-            .ok_or_else(Error::not_found)?
-            .with_context(|| "no results in closed blobs")
-    }
-=======
         
         let mut task = stream.skip_while(|read_res| {
             match read_res {
@@ -559,7 +539,6 @@
                 }
             }
         });
->>>>>>> 7899b360
 
         task.next().await.unwrap_or(Ok(ReadResult::NotFound))
     }
