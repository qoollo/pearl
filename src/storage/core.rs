--- conflicted
+++ resolved
@@ -949,16 +949,11 @@
     }
 }
 
-<<<<<<< HEAD
 impl<K> Safe<K>
 where
     for<'a> K: Key<'a> + 'static,
 {
-    fn new() -> Self {
-=======
-impl<K: Key + 'static> Safe<K> {
     fn new(group_size: usize) -> Self {
->>>>>>> 1e0aa62a
         Self {
             active_blob: None,
             blobs: Arc::new(RwLock::new(HierarchicalFilters::new(group_size, 1))),
@@ -1041,7 +1036,6 @@
     fn to_vec(&self) -> Vec<u8> {
         self.as_ref().to_vec()
     }
-<<<<<<< HEAD
 
     /// Convert `Self` to `Self::Ref`
     fn as_ref_key(&'a self) -> Self::Ref {
@@ -1051,11 +1045,11 @@
 
 /// Trait for reference key type
 pub trait RefKey<'a>: Ord + From<&'a [u8]> {}
-=======
-}
-
 #[async_trait::async_trait]
-impl<K: Key + 'static> BloomProvider<K> for Storage<K> {
+impl<K> BloomProvider<K> for Storage<K>
+where
+    for<'a> K: Key<'a> + 'static,
+{
     type Filter = <Blob<K> as BloomProvider<K>>::Filter;
     async fn check_filter(&self, item: &K) -> FilterResult {
         let inner = self.inner.safe.read().await;
@@ -1115,5 +1109,4 @@
         let closed = safe.blobs.read().await.filter_memory_allocated().await;
         active + closed
     }
-}
->>>>>>> 1e0aa62a
+}