--- conflicted
+++ resolved
@@ -922,12 +922,8 @@
         let mut safe = self.inner.safe.write().await;
         let active_blob = safe.active_blob.as_deref_mut();
         let count = if let Some(active_blob) = active_blob {
-<<<<<<< HEAD
+            let mut active_blob = active_blob.write().await;
             let count = active_blob.mark_all_as_deleted(key).await?;
-=======
-            let mut active_blob = active_blob.write().await;
-            let count = active_blob.mark_all_as_deleted(key).await?.unwrap_or(0);
->>>>>>> aadd27b6
             debug!("{} deleted from active blob", count);
             count
         } else {
