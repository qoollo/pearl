use crate::error::ValidationErrorKind;

use super::prelude::*;
use futures::stream::FuturesOrdered;
use tokio::fs::{create_dir, create_dir_all};

const BLOB_FILE_EXTENSION: &str = "blob";

/// A main storage struct.
///
/// This type is clonable, cloning it will only create a new reference,
/// not a new storage.
/// Storage has a type kindeter K.
/// To perform read/write operations K must implement [`Key`] trait.
///
/// # Examples
///
/// ```no-run
/// use pearl::{Storage, Builder, Key};
///
/// #[tokio::main]
/// async fn main() {
///     let mut storage: Storage<String> = Builder::new()
///         .work_dir("/tmp/pearl/")
///         .max_blob_size(1_000_000)
///         .max_data_in_blob(1_000_000_000)
///         .blob_file_name_prefix("pearl-test")
///         .build()
///         .unwrap();
///     storage.init().await.unwrap();
/// }
/// ```
///
/// [`Key`]: trait.Key.html
#[derive(Debug, Clone)]
pub struct Storage<K: Key> {
    pub(crate) inner: Inner<K>,
    observer: Observer<K>,
}

#[derive(Debug, Clone)]
pub(crate) struct Inner<K: Key> {
    pub(crate) config: Config,
    pub(crate) safe: Arc<RwLock<Safe<K>>>,
    next_blob_id: Arc<AtomicUsize>,
    pub(crate) ioring: Option<Rio>,
}

#[derive(Debug)]
<<<<<<< HEAD
pub(crate) struct Safe {
    pub(crate) active_blob: Option<Box<Blob>>,
    pub(crate) blobs: Arc<RwLock<HierarchicalBloom<Blob>>>,
}

impl<K: Key> Clone for Storage<K> {
    #[must_use]
    fn clone(&self) -> Self {
        Self {
            inner: self.inner.clone(),
            observer: self.observer.clone(),
            marker: PhantomData,
        }
    }
=======
pub(crate) struct Safe<K: Key> {
    pub(crate) active_blob: Option<Box<Blob<K>>>,
    pub(crate) blobs: Arc<RwLock<Vec<Blob<K>>>>,
>>>>>>> dc5fe2a1
}

async fn work_dir_content(wd: &Path) -> Result<Option<Vec<DirEntry>>> {
    let mut files = Vec::new();
    let mut dir = read_dir(wd).await?;
    while let Some(file) = dir.next_entry().await.transpose() {
        if let Ok(file) = file {
            files.push(file);
        }
    }

    let content = if files
        .iter()
        .filter_map(|file| Some(file.file_name().as_os_str().to_str()?.to_owned()))
        .any(|name| name.ends_with(BLOB_FILE_EXTENSION))
    {
        debug!("working dir contains files, try init existing");
        Some(files)
    } else {
        debug!("working dir is uninitialized, starting empty storage");
        None
    };
    Ok(content)
}

impl<K: Key + 'static> Storage<K> {
    pub(crate) fn new(config: Config, ioring: Option<Rio>) -> Self {
        let dump_sem = config.dump_sem();
        let inner = Inner::new(config, ioring);
        let observer = Observer::new(inner.clone(), dump_sem);
        Self { inner, observer }
    }

    /// [`init()`] used to prepare all environment to further work.
    ///
    /// Storage works in directory provided to builder. If directory don't exist,
    /// storage creates it, otherwise tries to init existing storage.
    /// # Errors
    /// Returns error in case of failures with IO operations or
    /// if some of the required kinds are missed.
    ///
    /// [`init()`]: struct.Storage.html#method.init
    pub async fn init(&mut self) -> Result<()> {
        self.init_ext(true).await
    }

    /// [`init_lazy()`] used to prepare all environment to further work, but unlike `init`
    /// doesn't set active blob, which means that first write may take time..
    ///
    /// Storage works in directory provided to builder. If directory don't exist,
    /// storage creates it, otherwise tries to init existing storage.
    /// # Errors
    /// Returns error in case of failures with IO operations or
    /// if some of the required params are missed.
    ///
    /// [`init_lazy()`]: struct.Storage.html#method.init
    pub async fn init_lazy(&mut self) -> Result<()> {
        self.init_ext(false).await
    }

    async fn init_ext(&mut self, with_active: bool) -> Result<()> {
        // @TODO implement work dir validation
        self.prepare_work_dir()
            .await
            .context("failed to prepare work dir")?;
        let wd = self
            .inner
            .config
            .work_dir()
            .ok_or_else(|| Error::from(ErrorKind::Uninitialized))?;
        let cont_res = work_dir_content(wd)
            .await
            .with_context(|| format!("failed to read work dir content: {}", wd.display()));
        trace!("work dir content loaded");
        if let Some(files) = cont_res? {
            trace!("storage init from existing files");
            self.init_from_existing(files, with_active)
                .await
                .context("failed to init from existing blobs")?
        } else {
            self.init_new().await?
        };
        trace!("new storage initialized");
        self.launch_observer();
        trace!("observer started");
        Ok(())
    }

    /// Checks if there is a pending async operation
    /// Returns boolean value (true - if there is, false otherwise)
    /// Never falls
    pub fn is_pending(&self) -> bool {
        self.observer.is_pending()
    }

    /// FIXME: maybe it would be better to add check of `is_pending` state of observer for all
    /// sync operations and return result in more appropriate way for that case (change Result<bool>
    /// on Result<OpRes>, where OpRes = Pending|Done|NotDone for example)

    /// Checks if active blob is set
    /// Returns boolean value
    /// Never falls
    pub async fn has_active_blob(&self) -> bool {
        self.inner.has_active_blob().await
    }

    /// Creates active blob
    /// NOTICE! This function works in current thread, so it may take time. To perform this
    /// asyncronously, use [`create_active_blob_in_background()`]
    /// Returns true if new blob was created else false
    /// # Errors
    /// Fails if it's not possible to create new blob
    /// [`create_active_blob_in_background()`]: struct.Storage.html#method.create_active_blob_async
    pub async fn try_create_active_blob(&self) -> Result<()> {
        self.inner.create_active_blob().await
    }

    /// Creates active blob
    /// NOTICE! This function returns immediately, so you can't check result of operation. If you
    /// want be sure about operation's result, use [`try_create_active_blob()`]
    /// [`try_create_active_blob()`]: struct.Storage.html#method.try_create_active_blob
    pub async fn create_active_blob_in_background(&self) {
        self.observer.create_active_blob().await
    }

    /// Dumps active blob
    /// NOTICE! This function works in current thread, so it may take time. To perform this
    /// asyncronously, use [`close_active_blob_in_background()`]
    /// Returns true if blob was really dumped else false
    /// # Errors
    /// Fails if there are some errors during dump
    /// [`close_active_blob_in_background()`]: struct.Storage.html#method.create_active_blob_async
    pub async fn try_close_active_blob(&self) -> Result<()> {
        let result = self.inner.close_active_blob().await;
        self.observer.try_dump_old_blob_indexes().await;
        result
    }

    /// Dumps active blob
    /// NOTICE! This function returns immediately, so you can't check result of operation. If you
    /// want be sure about operation's result, use [`try_close_active_blob()`]
    pub async fn close_active_blob_in_background(&self) {
        self.observer.close_active_blob().await;
        self.observer.try_dump_old_blob_indexes().await
    }

    /// Sets last blob from closed blobs as active if there is no active blobs
    /// NOTICE! This function works in current thread, so it may take time. To perform this
    /// asyncronously, use [`restore_active_blob_in_background()`]
    /// Returns true if last blob was set as active as false
    /// # Errors
    /// Fails if active blob is set or there is no closed blobs
    /// [`restore_active_blob_in_background()`]: struct.Storage.html#method.restore_active_blob_async
    pub async fn try_restore_active_blob(&self) -> Result<()> {
        self.inner.restore_active_blob().await
    }

    /// Sets last blob from closed blobs as active if there is no active blobs
    /// NOTICE! This function returns immediately, so you can't check result of operation. If you
    /// want be sure about operation's result, use [`try_restore_active_blob()`]
    /// [`try_restore_active_blob()`]: struct.Storage.html#method.try_restore_active_blob
    pub async fn restore_active_blob_in_background(&self) {
        self.observer.restore_active_blob().await
    }

    /// Writes `data` to active blob asyncronously. If active blob reaches it limit, creates new
    /// and closes old.
    /// NOTICE! First write into storage without active blob may take more time due to active blob
    /// creation
    /// # Examples
    /// ```no-run
    /// async fn write_data() {
    ///     let key = 42u64.to_be_bytes().to_vec();
    ///     let data = b"async written to blob".to_vec();
    ///     storage.write(key, data).await
    /// }
    /// ```
    /// # Errors
    /// Fails with the same errors as [`write_with`]
    ///
    /// [`write_with`]: Storage::write_with
    pub async fn write(&self, key: impl AsRef<K>, value: Vec<u8>) -> Result<()> {
        self.write_with_optional_meta(key, value, None).await
    }

    /// Similar to [`write`] but with metadata
    /// # Examples
    /// ```no-run
    /// async fn write_data() {
    ///     let key = 42u64.to_be_bytes().to_vec();
    ///     let data = b"async written to blob".to_vec();
    ///     let meta = Meta::new();
    ///     meta.insert("version".to_string(), b"1.0".to_vec());
    ///     storage.write_with(&key, data, meta).await
    /// }
    /// ```
    /// # Errors
    /// Fails if duplicates are not allowed and record already exists.
    pub async fn write_with(&self, key: impl AsRef<K>, value: Vec<u8>, meta: Meta) -> Result<()> {
        self.write_with_optional_meta(key, value, Some(meta)).await
    }

    async fn write_with_optional_meta(
        &self,
        key: impl AsRef<K>,
        value: Vec<u8>,
        meta: Option<Meta>,
    ) -> Result<()> {
        let key = key.as_ref();
        debug!("storage write with {:?}, {}b, {:?}", key, value.len(), meta);
        // if active blob is set, this function will only check this fact and return false
        if self.try_create_active_blob().await.is_ok() {
            info!("Active blob was set during write operation");
        }
        if !self.inner.config.allow_duplicates() && self.contains_with(key, meta.as_ref()).await? {
            warn!(
                "record with key {:?} and meta {:?} exists",
                key.as_ref(),
                meta
            );
            return Ok(());
        }
        let record = Record::create(key, value, meta.unwrap_or_default())
            .with_context(|| "storage write with record creation failed")?;
        let mut safe = self.inner.safe.write().await;
        let blob = safe
            .active_blob
            .as_mut()
            .ok_or_else(Error::active_blob_not_set)?;
        blob.write(record).await.or_else(|err| {
            let e = err.downcast::<Error>()?;
            if let ErrorKind::FileUnavailable(kind) = e.kind() {
                let work_dir = self
                    .inner
                    .config
                    .work_dir()
                    .ok_or_else(Error::uninitialized)?;
                Err(Error::work_dir_unavailable(work_dir, e.to_string(), kind.to_owned()).into())
            } else {
                Err(e.into())
            }
        })
    }
    /// Reads the first found data matching given key.
    /// # Examples
    /// ```no-run
    /// async fn read_data() {
    ///     let key = 42u64.to_be_bytes().to_vec();
    ///     let data = storage.read(key).await;
    /// }
    /// ```
    /// # Errors
    /// Same as [`read_with`]
    ///
    /// [`Error::RecordNotFound`]: enum.Error.html#RecordNotFound
    /// [`read_with`]: Storage::read_with
    #[inline]
    pub async fn read(&self, key: impl AsRef<K>) -> Result<Vec<u8>> {
        let key = key.as_ref();
        debug!("storage read {:?}", key);
        self.read_with_optional_meta(key, None).await
    }
    /// Reads data matching given key and metadata
    /// # Examples
    /// ```no-run
    /// async fn read_data() {
    ///     let key = 42u64.to_be_bytes().to_vec();
    ///     let meta = Meta::new();
    ///     meta.insert("version".to_string(), b"1.0".to_vec());
    ///     let data = storage.read(&key, &meta).await;
    /// }
    /// ```
    /// # Errors
    /// Return error if record is not found.
    ///
    /// [`Error::RecordNotFound`]: enum.Error.html#RecordNotFound
    #[inline]
    pub async fn read_with(&self, key: impl AsRef<K>, meta: &Meta) -> Result<Vec<u8>> {
        let key = key.as_ref();
        debug!("storage read with {:?}", key);
        self.read_with_optional_meta(key, Some(meta))
            .await
            .with_context(|| "read with optional meta failed")
    }

    /// Returns entries with matching key
    /// # Errors
    /// Fails after any disk IO errors.
    pub async fn read_all(&self, key: impl AsRef<K>) -> Result<Vec<Entry>> {
        let key = key.as_ref();
        let mut all_entries = Vec::new();
        let safe = self.inner.safe.read().await;
        let active_blob = safe
            .active_blob
            .as_ref()
            .ok_or_else(Error::active_blob_not_set)?;
        if let Some(entries) = active_blob.read_all_entries(key).await? {
            debug!(
                "storage core read all active blob entries {}",
                entries.len()
            );
            all_entries.extend(entries);
        }
        let blobs = safe.blobs.read().await;
        let entries_closed_blobs = blobs
            .iter_possible_childs(key)
            .map(|b| b.1.data.read_all_entries(key))
            .collect::<FuturesUnordered<_>>();
        entries_closed_blobs
            .try_filter_map(future::ok)
            .try_for_each(|v| {
                debug!("storage core read all closed blob {} entries", v.len());
                all_entries.extend(v);
                future::ok(())
            })
            .await?;
        debug!("storage core read all total {} entries", all_entries.len());
        Ok(all_entries)
    }

    async fn read_with_optional_meta(&self, key: &K, meta: Option<&Meta>) -> Result<Vec<u8>> {
        debug!("storage read with optional meta {:?}, {:?}", key, meta);
        let safe = self.inner.safe.read().await;
        if let Some(ablob) = safe.active_blob.as_ref() {
            match ablob.read_any(key, meta, true).await {
                Ok(data) => {
                    debug!("storage read with optional meta active blob returned data");
                    return Ok(data);
                }
                Err(e) => debug!("read with optional meta active blob returned: {:#?}", e),
            }
        }
        Self::get_any_data(&safe, key, meta).await
    }

    async fn get_data_last(safe: &Safe<K>, key: &K, meta: Option<&Meta>) -> Result<Vec<u8>> {
        let blobs = safe.blobs.read().await;
        let possible_blobs = blobs
            .iter_possible_childs_rev(key)
            .map(|(id, blob)| async move {
                if matches!(blob.data.check_filters(key).await, Ok(true)) {
                    Some(id)
                } else {
                    None
                }
            })
            .collect::<FuturesOrdered<_>>()
            .filter_map(|x| x)
            .collect::<Vec<_>>()
            .await;
        debug!(
            "len of possible blobs: {} (start len: {})",
            possible_blobs.len(),
            blobs.len()
        );
        let stream: FuturesOrdered<_> = possible_blobs
            .into_iter()
            .filter_map(|id| blobs.get_child(id))
            .map(|blob| blob.data.read_any(key, meta, false))
            .collect();
        debug!("read with optional meta {} closed blobs", stream.len());
        let mut task = stream.skip_while(Result::is_err);
        task.next().await.ok_or_else(Error::not_found)?
    }

    #[allow(dead_code)]
    async fn get_data_any(safe: &Safe<K>, key: &K, meta: Option<&Meta>) -> Result<Vec<u8>> {
        let blobs = safe.blobs.read().await;
        let stream: FuturesUnordered<_> = blobs
            .iter_possible_childs_rev(key)
            .map(|blob| blob.1.data.read_any(key, meta, true))
            .collect();
        debug!("read with optional meta {} closed blobs", stream.len());
        let mut task = stream.skip_while(Result::is_err);
        task.next()
            .await
            .ok_or_else(Error::not_found)?
            .with_context(|| "no results in closed blobs")
    }

    async fn get_any_data(safe: &Safe<K>, key: &K, meta: Option<&Meta>) -> Result<Vec<u8>> {
        Self::get_data_last(safe, key, meta).await
    }

    /// Stop blob updater and release lock file
    /// # Errors
    /// Fails because of any IO errors
    pub async fn close(self) -> Result<()> {
        let mut safe = self.inner.safe.write().await;
        let active_blob = safe.active_blob.take();
        let mut res = Ok(());
        if let Some(mut blob) = active_blob {
            res = res.and(
                blob.dump()
                    .await
                    .map(|_| info!("active blob dumped"))
                    .with_context(|| format!("blob {} dump failed", blob.name())),
            )
        }
        res
    }

    /// `blob_count` returns exact number of closed blobs plus one active, if there is some.
    /// It locks on inner structure, so it much slower than `next_blob_id`.
    /// # Examples
    /// ```no-run
    /// use pearl::Builder;
    ///
    /// let mut storage = Builder::new().work_dir("/tmp/pearl/").build::<f64>();
    /// storage.init().await;
    /// assert_eq!(storage.blobs_count(), 1);
    /// ```
    pub async fn blobs_count(&self) -> usize {
        let safe = self.inner.safe.read().await;
        let count = safe.blobs.read().await.len();
        if safe.active_blob.is_some() {
            count + 1
        } else {
            count
        }
    }

    /// `index_memory` returns the amount of memory used by blob to store indices
    pub async fn index_memory(&self) -> usize {
        let safe = self.inner.safe.read().await;
        if let Some(ablob) = safe.active_blob.as_ref() {
            ablob.index_memory()
        } else {
            0
        }
    }

    /// Returns next blob ID. If pearl dir structure wasn't changed from the outside,
    /// returned number is equal to `blobs_count`. But this method doesn't require
    /// lock. So it is much faster than `blobs_count`.
    #[must_use]
    pub fn next_blob_id(&self) -> usize {
        self.inner.next_blob_id.load(ORD)
    }

    async fn prepare_work_dir(&mut self) -> Result<()> {
        let work_dir = self.inner.config.work_dir().ok_or_else(|| {
            error!("Work dir is not set");
            Error::uninitialized()
        })?;
        let path = Path::new(work_dir);
        if path.exists() {
            debug!("work dir exists: {}", path.display());
        } else if self.inner.config.create_work_dir() {
            debug!("creating work dir recursively: {}", path.display());
            create_dir_all(path).await?;
        } else {
            error!("work dir path not found: {}", path.display());
            return Err(Error::work_dir_unavailable(
                path,
                "work dir path not found".to_owned(),
                IOErrorKind::NotFound,
            ))
            .with_context(|| "failed to prepare work dir");
        }
        Ok(())
    }

    async fn init_new(&mut self) -> Result<()> {
        let next = self.inner.next_blob_name()?;
        let mut safe = self.inner.safe.write().await;
        let blob = Blob::open_new(next, self.inner.ioring.clone(), self.inner.config.index())
            .await?
            .boxed();
        safe.active_blob = Some(blob);
        Ok(())
    }

    async fn init_from_existing(&mut self, files: Vec<DirEntry>, with_active: bool) -> Result<()> {
        trace!("init from existing: {:#?}", files);
        let disk_access_sem = self.observer.get_dump_sem();
        let mut blobs = Self::read_blobs(
            &files,
            self.inner.ioring.clone(),
            disk_access_sem,
            &self.inner.config,
        )
        .await
        .context("failed to read blobs")?;

        debug!("{} blobs successfully created", blobs.len());
        blobs.sort_by_key(Blob::id);

        let active_blob = if with_active {
            Some(Self::pop_active(&mut blobs, &self.inner.config).await?)
        } else {
            None
        };

        for blob in &mut blobs {
            debug!("dump all blobs except active blob");
            blob.dump().await?;
        }

        let mut safe = self.inner.safe.write().await;
        safe.active_blob = active_blob;
        *safe.blobs.write().await =
            HierarchicalBloom::from_vec(self.inner.config.bloom_filter_group_size(), 1, blobs)
                .await;
        self.inner
            .next_blob_id
            .store(safe.max_id().await.map_or(0, |i| i + 1), ORD);
        Ok(())
    }

    async fn pop_active(blobs: &mut Vec<Blob<K>>, config: &Config) -> Result<Box<Blob<K>>> {
        let mut active_blob = blobs
            .pop()
            .ok_or_else(|| {
                let wd = config.work_dir();
                error!("No blobs in {:?} to create an active one", wd);
                Error::from(ErrorKind::Uninitialized)
            })?
            .boxed();
        active_blob.load_index().await?;
        Ok(active_blob)
    }

    async fn read_blobs(
        files: &[DirEntry],
        ioring: Option<Rio>,
        disk_access_sem: Arc<Semaphore>,
        config: &Config,
    ) -> Result<Vec<Blob<K>>> {
        debug!("read working directory content");
        let dir_content = files.iter().map(DirEntry::path);
        debug!("read {} entities", dir_content.len());
        let dir_files = dir_content.filter(|path| path.is_file());
        debug!("filter potential blob files");
        let blob_files = dir_files.filter_map(|path| {
            if path.extension()?.to_str()? == BLOB_FILE_EXTENSION {
                Some(path)
            } else {
                None
            }
        });
        debug!("init blobs from found files");
        let mut futures: FuturesUnordered<_> = blob_files
            .map(|file| async {
                let sem = disk_access_sem.clone();
                let _sem = sem.acquire().await.expect("sem is closed");
                Blob::from_file(file.clone(), ioring.clone(), config.index())
                    .await
                    .map_err(|e| (e, file))
            })
            .collect();
        debug!("async init blobs from file");
        let mut blobs = Vec::new();
        while let Some(blob_res) = futures.next().await {
            match blob_res {
                Ok(blob) => blobs.push(blob),
                Err((e, file)) => {
                    let msg = format!("Failed to read existing blob: {}", file.display());
                    if config.ignore_corrupted() {
                        error!("{}, cause: {:#}", msg, e);
                    } else if Self::should_save_corrupted_blob(&e) {
                        error!(
                            "save corrupted blob '{}' to directory '{}'",
                            file.display(),
                            config.corrupted_dir_name()
                        );
                        Self::save_corrupted_blob(&file, config.corrupted_dir_name())
                            .await
                            .with_context(|| {
                                anyhow!(format!("failed to save corrupted blob {:?}", file))
                            })?;
                    } else {
                        return Err(e.context(msg));
                    }
                }
            }
        }
        Ok(blobs)
    }

    fn should_save_corrupted_blob(error: &anyhow::Error) -> bool {
        debug!("decide wether to save corrupted blobs: {:#}", error);
        if let Some(error) = error.downcast_ref::<Error>() {
            return match error.kind() {
                ErrorKind::Bincode(_) => true,
                ErrorKind::Validation { kind, cause: _ } => {
                    !matches!(kind, ValidationErrorKind::BlobVersion)
                }
                _ => false,
            };
        }
        false
    }

    async fn save_corrupted_blob(path: &Path, corrupted_dir_name: &str) -> Result<()> {
        let parent = path
            .parent()
            .ok_or_else(|| anyhow!("[{}] blob path don't have parent directory", path.display()))?;
        let file_name = path
            .file_name()
            .ok_or_else(|| anyhow!("[{}] blob path don't have file name", path.display()))?
            .to_os_string();
        let corrupted_dir_path = parent.join(corrupted_dir_name);
        let corrupted_path = corrupted_dir_path.join(file_name);
        if corrupted_dir_path.exists() {
            debug!("{} dir exists", path.display());
        } else {
            debug!("creating dir for corrupted files: {}", path.display());
            create_dir(corrupted_dir_path).await.with_context(|| {
                format!(
                    "failed to create dir for corrupted files: {}",
                    path.display()
                )
            })?;
        }
        tokio::fs::rename(&path, &corrupted_path)
            .await
            .with_context(|| {
                anyhow!(format!(
                    "failed to move file {:?} to {:?}",
                    path, corrupted_path
                ))
            })?;
        Self::remove_index_by_blob_path(path).await?;
        Ok(())
    }

    async fn remove_index_by_blob_path(path: &Path) -> Result<()> {
        let index_path = path.with_extension(blob::BLOB_INDEX_FILE_EXTENSION);
        if index_path.exists() {
            tokio::fs::remove_file(&index_path)
                .await
                .with_context(|| anyhow!(format!("failed to remove file {:?}", index_path)))?;
        }
        Ok(())
    }

    /// `contains` is used to check whether a key is in storage.
    /// Slower than `check_bloom`, because doesn't prevent disk IO operations.
    /// `contains` returns either "definitely in storage" or "definitely not".
    /// # Errors
    /// Fails because of any IO errors
    pub async fn contains(&self, key: impl AsRef<K>) -> Result<bool> {
        self.contains_with(key.as_ref(), None).await
    }

    async fn contains_with(&self, key: &K, meta: Option<&Meta>) -> Result<bool> {
        let inner = self.inner.safe.read().await;
        if let Some(active_blob) = &inner.active_blob {
            if active_blob.contains(key, meta).await? {
                return Ok(true);
            }
        }
        let blobs = inner.blobs.read().await;
        for blob in blobs.iter_possible_childs(key) {
            if blob.1.data.contains(key, meta).await? {
                return Ok(true);
            }
        }

        Ok(false)
    }

    /// `check_filters` is used to check whether a key is in storage.
    /// Range (min-max test) and bloom filters are used.
    /// If bloom filter opt out and range filter passes, returns `None`.
    /// False positive results are possible, but false negatives are not.
    /// In other words, `check_filters` returns either "possibly in storage" or "definitely not".
    pub async fn check_filters(&self, key: impl AsRef<K>) -> Option<bool> {
        let key = key.as_ref();
        trace!("[{:?}] check in blobs bloom filter", key);
        let inner = self.inner.safe.read().await;
        let in_active = if let Some(active_blob) = inner.active_blob.as_ref() {
            active_blob
                .check_filters(key)
                .await
                .map_err(|e| {
                    error!(
                        "Failed to check filter for active blob for key {:?}: {}",
                        key, e
                    );
                    e
                })
                .unwrap_or(false)
        } else {
            false
        };
        if in_active {
            return Some(true);
        }

        let blobs = inner.blobs.read().await;
        let (offloaded, in_memory): (Vec<&Blob<K>>, Vec<&Blob<K>>) =
            blobs.iter().partition(|blob| blob.is_filter_offloaded());

        let in_closed = in_memory
            .iter()
            .any(|blob| blob.check_filters_in_memory(key));
        if in_closed {
            return Some(true);
        }

        let in_closed_offloaded = offloaded
            .iter()
            .map(|blob| blob.check_filters(key))
            .collect::<FuturesUnordered<_>>()
            .any(|value| value.unwrap_or(false))
            .await;
        Some(in_closed_offloaded)
    }

    /// Total records count in storage.
    pub async fn records_count(&self) -> usize {
        self.inner.records_count().await
    }

    /// Records count per blob. Format: (`blob_id`, count). Last value is from active blob.
    pub async fn records_count_detailed(&self) -> Vec<(usize, usize)> {
        self.inner.records_count_detailed().await
    }

    /// Records count in active blob. Returns None if active blob not set or any IO error occured.
    pub async fn records_count_in_active_blob(&self) -> Option<usize> {
        self.inner.records_count_in_active_blob().await
    }

    /// Syncronizes data and metadata of the active blob with the filesystem.
    /// Like `tokio::std::fs::File::sync_data`, this function will attempt to ensure that in-core data reaches the filesystem before returning.
    /// May not syncronize file metadata to the file system.
    /// # Errors
    /// Fails because of any IO errors.
    pub async fn fsyncdata(&self) -> IOResult<()> {
        self.inner.fsyncdata().await
    }

    /// Force updates active blob on new one to dump index of old one on disk and free RAM.
    /// This function was used previously instead of [`close_active_blob_in_background()`]
    /// Creates new active blob.
    /// # Errors
    /// Fails because of any IO errors.
    /// Or if there are some problems with syncronization.
    /// [`close_active_blob_in_background()`]: struct.Storage.html#method.close_active_blob_async
    pub async fn force_update_active_blob(&self, predicate: ActiveBlobPred) {
        self.observer.force_update_active_blob(predicate).await;
        self.observer.try_dump_old_blob_indexes().await
    }

    fn launch_observer(&mut self) {
        self.observer.run();
    }
}

impl<K: Key + 'static> Inner<K> {
    fn new(config: Config, ioring: Option<Rio>) -> Self {
        Self {
            safe: Arc::new(RwLock::new(Safe::new(config.bloom_filter_group_size()))),
            config,
            next_blob_id: Arc::new(AtomicUsize::new(0)),
            ioring,
        }
    }

    pub(crate) async fn restore_active_blob(&self) -> Result<()> {
        if self.has_active_blob().await {
            return Err(Error::active_blob_already_exists().into());
        }
        let mut safe = self.safe.write().await;
        if let None = safe.active_blob {
            let blob_opt = safe.blobs.write().await.pop().map(|b| b.boxed());
            if let Some(blob) = blob_opt {
                safe.active_blob = Some(blob);
                Ok(())
            } else {
                Err(Error::uninitialized().into())
            }
        } else {
            Err(Error::active_blob_not_set().into())
        }
    }

    pub(crate) async fn create_active_blob(&self) -> Result<()> {
        if self.has_active_blob().await {
            return Err(Error::active_blob_already_exists().into());
        }
        let mut safe = self.safe.write().await;
        if let None = safe.active_blob {
            let next = self.next_blob_name()?;
            let config = self.config.index();
            let blob = Blob::open_new(next, self.ioring.clone(), config)
                .await?
                .boxed();
            safe.active_blob = Some(blob);
            Ok(())
        } else {
            Ok(())
        }
    }

    pub(crate) async fn close_active_blob(&self) -> Result<()> {
        if !self.has_active_blob().await {
            return Err(Error::active_blob_doesnt_exist().into());
        }
        let mut safe = self.safe.write().await;
        if safe.active_blob.is_none() {
            Err(Error::active_blob_doesnt_exist().into())
        } else {
            // always true
            if let Some(ablob) = safe.active_blob.take() {
                ablob.fsyncdata().await?;
                safe.blobs.write().await.push(*ablob).await;
            }
            Ok(())
        }
    }

    pub(crate) async fn has_active_blob(&self) -> bool {
        if let None = self.safe.read().await.active_blob {
            false
        } else {
            true
        }
    }

    pub(crate) async fn active_blob_stat(&self) -> Option<ActiveBlobStat> {
        if let Some(ablob) = self.safe.read().await.active_blob.as_ref() {
            let records_count = ablob.records_count();
            let index_memory = ablob.index_memory();
            let file_size = ablob.file_size() as usize;
            Some(ActiveBlobStat::new(records_count, index_memory, file_size))
        } else {
            None
        }
    }

    // FIXME: Maybe we should revert counter if new blob creation failed?
    // It'll make code a bit more complicated, but blobs will sequentially grow for sure
    pub(crate) fn next_blob_name(&self) -> Result<blob::FileName> {
        let next_id = self.next_blob_id.fetch_add(1, ORD);
        let prefix = self
            .config
            .blob_file_name_prefix()
            .ok_or_else(|| {
                error!("Blob file name prefix is not set");
                Error::uninitialized()
            })?
            .to_owned();
        let dir = self
            .config
            .work_dir()
            .ok_or_else(|| {
                error!("Work dir is not set");
                Error::uninitialized()
            })?
            .to_owned();
        Ok(blob::FileName::new(
            prefix,
            next_id,
            BLOB_FILE_EXTENSION.to_owned(),
            dir,
        ))
    }

    async fn records_count(&self) -> usize {
        self.safe.read().await.records_count().await
    }

    async fn records_count_detailed(&self) -> Vec<(usize, usize)> {
        self.safe.read().await.records_count_detailed().await
    }

    async fn records_count_in_active_blob(&self) -> Option<usize> {
        let inner = self.safe.read().await;
        inner.active_blob.as_ref().map(|b| b.records_count())
    }

    async fn fsyncdata(&self) -> IOResult<()> {
        self.safe.read().await.fsyncdata().await
    }

    pub(crate) async fn try_dump_old_blob_indexes(&self, sem: Arc<Semaphore>) {
        self.safe.write().await.try_dump_old_blob_indexes(sem).await;
    }
}

<<<<<<< HEAD
impl Safe {
    fn new(group_size: usize) -> Self {
=======
impl<K: Key + 'static> Safe<K> {
    fn new() -> Self {
>>>>>>> dc5fe2a1
        Self {
            active_blob: None,
            blobs: Arc::new(RwLock::new(HierarchicalBloom::new(group_size, 1))),
        }
    }

    async fn max_id(&self) -> Option<usize> {
        let active_blob_id = self.active_blob.as_ref().map(|blob| blob.id());
        let blobs_max_id = self.blobs.read().await.last().map(|x| x.id());
        active_blob_id.max(blobs_max_id)
    }

    async fn records_count(&self) -> usize {
        let details = self.records_count_detailed().await;
        details.iter().fold(0, |acc, (_, count)| acc + count)
    }

    async fn records_count_detailed(&self) -> Vec<(usize, usize)> {
        let mut results = Vec::new();
        let blobs = self.blobs.read().await;
        for blob in blobs.iter() {
            let count = blob.records_count();
            let value = (blob.id(), count);
            debug!("push: {:?}", value);
            results.push(value);
        }
        if let Some(blob) = self.active_blob.as_ref() {
            let value = (blobs.len(), blob.records_count());
            debug!("push: {:?}", value);
            results.push(value);
        }
        results
    }

    async fn fsyncdata(&self) -> IOResult<()> {
        if let Some(ref blob) = self.active_blob {
            blob.fsyncdata().await?;
        }
        Ok(())
    }

    pub(crate) async fn replace_active_blob(&mut self, blob: Box<Blob<K>>) -> Result<()> {
        let old_active = self.active_blob.replace(blob);
        if let Some(blob) = old_active {
            self.blobs.write().await.push(*blob).await;
        }
        Ok(())
    }

    pub(crate) async fn try_dump_old_blob_indexes(&mut self, sem: Arc<Semaphore>) {
        let blobs = self.blobs.clone();
        tokio::spawn(async move {
            trace!("acquire blobs write to dump old blobs");
            let mut write_blobs = blobs.write().await;
            trace!("dump old blobs");
            for blob in write_blobs.iter_mut() {
                trace!("dumping old blob");
                let _ = sem.acquire().await;
                trace!("acquired sem for dumping old blobs");
                if let Err(e) = blob.dump().await {
                    error!("Error dumping blob ({}): {}", blob.name(), e);
                }
                trace!("finished dumping old blob");
            }
        });
    }
}

/// Trait `Key`
<<<<<<< HEAD
pub trait Key: AsRef<[u8]> + Debug + Send + Sync {
=======
pub trait Key: AsRef<[u8]> + Debug + Clone + Send + Sync + Ord + From<Vec<u8>> + Default {
>>>>>>> dc5fe2a1
    /// Key must have fixed length
    const LEN: u16;

    /// Convert `Self` into `Vec<u8>`
    fn to_vec(&self) -> Vec<u8> {
        self.as_ref().to_vec()
    }
}

#[async_trait::async_trait]
impl<K: Key> BloomProvider for Storage<K> {
    type Key = K;

    async fn check_filter(&self, item: &Self::Key) -> FilterResult {
        let inner = self.inner.safe.read().await;
        let active = inner
            .active_blob
            .as_ref()
            .map(|b| b.check_filter_fast(item.as_ref()))
            .unwrap_or_default();
        let ret = inner.blobs.read().await.check_filter(item.as_ref()).await;
        ret + active
    }

    fn check_filter_fast(&self, _item: &Self::Key) -> FilterResult {
        FilterResult::NeedAdditionalCheck
    }

    async fn offload_buffer(&mut self, needed_memory: usize, level: usize) -> usize {
        let inner = self.inner.safe.read().await;
        let ret = inner
            .blobs
            .write()
            .await
            .offload_buffer(needed_memory, level)
            .await;
        ret
    }

    async fn get_filter(&self) -> Option<Bloom> {
        let inner = self.inner.safe.read().await;
        let mut ret = inner.blobs.read().await.get_filter_fast().cloned();
        if let Some(filter) = &mut ret {
            if let Some(active_filter) = inner
                .active_blob
                .as_ref()
                .map(|b| b.get_filter_fast())
                .flatten()
            {
                filter.checked_add_assign(active_filter)?;
            }
        }
        ret
    }

    fn get_filter_fast(&self) -> Option<&Bloom> {
        None
    }

    async fn filter_memory_allocated(&self) -> usize {
        let safe = self.inner.safe.read().await;
        let active = safe
            .active_blob
            .as_ref()
            .map_or(0, |blob| blob.filter_memory_allocated());

        let closed = safe.blobs.read().await.filter_memory_allocated().await;
        active + closed
    }
}<|MERGE_RESOLUTION|>--- conflicted
+++ resolved
@@ -47,26 +47,9 @@
 }
 
 #[derive(Debug)]
-<<<<<<< HEAD
-pub(crate) struct Safe {
-    pub(crate) active_blob: Option<Box<Blob>>,
-    pub(crate) blobs: Arc<RwLock<HierarchicalBloom<Blob>>>,
-}
-
-impl<K: Key> Clone for Storage<K> {
-    #[must_use]
-    fn clone(&self) -> Self {
-        Self {
-            inner: self.inner.clone(),
-            observer: self.observer.clone(),
-            marker: PhantomData,
-        }
-    }
-=======
 pub(crate) struct Safe<K: Key> {
     pub(crate) active_blob: Option<Box<Blob<K>>>,
-    pub(crate) blobs: Arc<RwLock<Vec<Blob<K>>>>,
->>>>>>> dc5fe2a1
+    pub(crate) blobs: Arc<RwLock<HierarchicalBloom<Blob<K>>>>,
 }
 
 async fn work_dir_content(wd: &Path) -> Result<Option<Vec<DirEntry>>> {
@@ -951,13 +934,8 @@
     }
 }
 
-<<<<<<< HEAD
-impl Safe {
+impl<K: Key + 'static> Safe<K> {
     fn new(group_size: usize) -> Self {
-=======
-impl<K: Key + 'static> Safe<K> {
-    fn new() -> Self {
->>>>>>> dc5fe2a1
         Self {
             active_blob: None,
             blobs: Arc::new(RwLock::new(HierarchicalBloom::new(group_size, 1))),
@@ -1027,11 +1005,7 @@
 }
 
 /// Trait `Key`
-<<<<<<< HEAD
-pub trait Key: AsRef<[u8]> + Debug + Send + Sync {
-=======
 pub trait Key: AsRef<[u8]> + Debug + Clone + Send + Sync + Ord + From<Vec<u8>> + Default {
->>>>>>> dc5fe2a1
     /// Key must have fixed length
     const LEN: u16;
 
