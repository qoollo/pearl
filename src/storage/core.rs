use std::sync::atomic::AtomicBool;

use crate::{
    error::ValidationErrorKind,
    filter::{CombinedFilter, FilterTrait}, blob::DeleteResult,
};

use super::{prelude::*, read_result::BlobRecordTimestamp};
use bytes::Bytes;
use futures::stream::FuturesOrdered;
use tokio::fs::{create_dir, create_dir_all};

const BLOB_FILE_EXTENSION: &str = "blob";

/// A main storage struct.
///
/// Storage has a generic parameter K representing the type of `Key`.
/// To perform read/write operations K must implement [`Key`] trait.
///
/// # Examples
///
/// ```no_run
/// use pearl::{Storage, Builder, Key, ArrayKey};
///
/// #[tokio::main]
/// async fn main() {
///     let mut storage: Storage<ArrayKey<8>> = Builder::new()
///         .work_dir("/tmp/pearl/")
///         .max_blob_size(1_000_000)
///         .max_data_in_blob(1_000_000_000)
///         .blob_file_name_prefix("pearl-test")
///         .build()
///         .unwrap();
///     storage.init().await.unwrap();
/// }
/// ```
///
/// [`Key`]: trait.Key.html
#[derive(Debug)]
pub struct Storage<K>
where
    for<'a> K: Key<'a>,
{
    inner: Arc<Inner<K>>,
    observer: Observer<K>
}

#[derive(Debug)]
pub(crate) struct Inner<K>
where
    for<'a> K: Key<'a>,
{
    config: Config,
    safe: RwLock<Safe<K>>,
    next_blob_id: AtomicUsize,
    iodriver: IoDriver,
    corrupted_blobs: AtomicUsize,
    fsync_in_progress: AtomicBool,
}

#[derive(Debug)]
pub(crate) struct Safe<K>
where
    for<'a> K: Key<'a>,
{
    active_blob: Option<Box<ASRwLock<Blob<K>>>>,
    blobs: Arc<RwLock<HierarchicalFilters<K, CombinedFilter<K>, Blob<K>>>>,
}

/// Helper struct to add names to result parameters
struct ReadBlobsResult<K> 
where
    for<'a> K: Key<'a>,
{
    blobs: Vec<Blob<K>>,
    new_corrupted_blob_count: usize,
    max_blob_id: Option<usize>
}

async fn work_dir_content(wd: &Path) -> Result<Option<Vec<DirEntry>>> {
    let mut files = Vec::new();
    let mut dir = read_dir(wd).await?;
    while let Some(file) = dir.next_entry().await.transpose() {
        if let Ok(file) = file {
            files.push(file);
        }
    }

    let content = if files
        .iter()
        .filter_map(|file| Some(file.file_name().as_os_str().to_str()?.to_owned()))
        .any(|name| name.ends_with(BLOB_FILE_EXTENSION))
    {
        debug!("working dir contains files, try init existing");
        Some(files)
    } else {
        debug!("working dir is uninitialized, starting empty storage");
        None
    };
    Ok(content)
}

impl<K> Storage<K>
where
    for<'a> K: Key<'a> + 'static,
{
    pub(crate) fn new(config: Config, iodriver: IoDriver) -> Self {
        let inner = Arc::new(Inner::new(config, iodriver));
        let observer = Observer::new(inner.clone());
        Self { inner, observer }
    }

    /// [`init()`] used to prepare all environment to further work.
    ///
    /// Storage works in directory provided to builder. If directory don't exist,
    /// storage creates it, otherwise tries to init existing storage.
    /// # Errors
    /// Returns error in case of failures with IO operations or
    /// if some of the required kinds are missed.
    ///
    /// [`init()`]: struct.Storage.html#method.init
    pub async fn init(&mut self) -> Result<()> {
        self.init_ext(true).await
    }

    /// [`init_lazy()`] used to prepare all environment to further work, but unlike `init`
    /// doesn't set active blob, which means that first write may take time..
    ///
    /// Storage works in directory provided to builder. If directory don't exist,
    /// storage creates it, otherwise tries to init existing storage.
    /// # Errors
    /// Returns error in case of failures with IO operations or
    /// if some of the required params are missed.
    ///
    /// [`init_lazy()`]: struct.Storage.html#method.init
    pub async fn init_lazy(&mut self) -> Result<()> {
        self.init_ext(false).await
    }

    async fn init_ext(&mut self, with_active: bool) -> Result<()> {
        // @TODO implement work dir validation
        self.prepare_work_dir()
            .await
            .context("failed to prepare work dir")?;
        let wd = self
            .inner
            .config
            .work_dir()
            .ok_or_else(|| Error::from(ErrorKind::Uninitialized))?;
        let cont_res = work_dir_content(wd)
            .await
            .with_context(|| format!("failed to read work dir content: {}", wd.display()));
        trace!("work dir content loaded");
        if let Some(files) = cont_res? {
            trace!("storage init from existing files");
            self.init_from_existing(files, with_active)
                .await
                .context("failed to init from existing blobs")?
        } else {
            self.init_new().await?
        };
        trace!("new storage initialized");
        self.launch_observer();
        trace!("observer started");
        Ok(())
    }

    /// FIXME: maybe it would be better to add check of `is_pending` state of observer for all
    /// sync operations and return result in more appropriate way for that case (change Result<bool>
    /// on Result<OpRes>, where OpRes = Pending|Done|NotDone for example)

    /// Checks if active blob is set
    /// Returns boolean value
    /// Never falls
    pub async fn has_active_blob(&self) -> bool {
        self.inner.has_active_blob().await
    }

    /// Creates active blob
    /// NOTICE! This function works in current thread, so it may take time. To perform this
    /// asyncronously, use [`create_active_blob_in_background()`]
    /// Returns true if new blob was created else false
    /// # Errors
    /// Fails if it's not possible to create new blob
    /// [`create_active_blob_in_background()`]: struct.Storage.html#method.create_active_blob_async
    pub async fn try_create_active_blob(&self) -> Result<()> {
        self.inner.create_active_blob().await
    }

    /// Creates active blob
    /// NOTICE! This function returns immediately, so you can't check result of operation. If you
    /// want be sure about operation's result, use [`try_create_active_blob()`]
    /// [`try_create_active_blob()`]: struct.Storage.html#method.try_create_active_blob
    pub async fn create_active_blob_in_background(&self) {
        self.observer.create_active_blob().await
    }

    /// Dumps active blob
    /// NOTICE! This function works in current thread, so it may take time. To perform this
    /// asyncronously, use [`close_active_blob_in_background()`]
    /// Returns true if blob was really dumped else false
    /// # Errors
    /// Fails if there are some errors during dump
    /// [`close_active_blob_in_background()`]: struct.Storage.html#method.create_active_blob_async
    pub async fn try_close_active_blob(&self) -> Result<()> {
        let result = self.inner.close_active_blob().await;
        self.observer.try_dump_old_blob_indexes().await;
        result
    }

    /// Dumps active blob
    /// NOTICE! This function returns immediately, so you can't check result of operation. If you
    /// want be sure about operation's result, use [`try_close_active_blob()`]
    pub async fn close_active_blob_in_background(&self) {
        self.observer.close_active_blob().await;
        self.observer.try_dump_old_blob_indexes().await
    }

    /// Sets last blob from closed blobs as active if there is no active blobs
    /// NOTICE! This function works in current thread, so it may take time. To perform this
    /// asyncronously, use [`restore_active_blob_in_background()`]
    /// Returns true if last blob was set as active as false
    /// # Errors
    /// Fails if active blob is set or there is no closed blobs
    /// [`restore_active_blob_in_background()`]: struct.Storage.html#method.restore_active_blob_async
    pub async fn try_restore_active_blob(&self) -> Result<()> {
        self.inner.restore_active_blob().await
    }

    /// Sets last blob from closed blobs as active if there is no active blobs
    /// NOTICE! This function returns immediately, so you can't check result of operation. If you
    /// want be sure about operation's result, use [`try_restore_active_blob()`]
    /// [`try_restore_active_blob()`]: struct.Storage.html#method.try_restore_active_blob
    pub async fn restore_active_blob_in_background(&self) {
        self.observer.restore_active_blob().await
    }

    /// Writes `data` to active blob asyncronously. If active blob reaches it limit, creates new
    /// and closes old.
    /// NOTICE! First write into storage without active blob may take more time due to active blob
    /// creation
    /// # Examples
    /// ```no_run
    /// use pearl::{Builder, Storage, ArrayKey, BlobRecordTimestamp};
    ///
    /// async fn write_data(storage: Storage<ArrayKey<8>>) {
    ///     let key = ArrayKey::<8>::default();
    ///     let data = b"async written to blob".to_vec().into();
    ///     let timestamp = BlobRecordTimestamp::now();
    ///     storage.write(key, data, timestamp).await;
    /// }
    /// ```
    /// # Errors
    /// Fails with the same errors as [`write_with`]
    ///
    /// [`write_with`]: Storage::write_with
    pub async fn write(&self, key: impl AsRef<K>, value: Bytes, timestamp: BlobRecordTimestamp) -> Result<()> {
        self.write_with_optional_meta(key, value, timestamp, None).await
    }

    /// Similar to [`write`] but with metadata
    /// # Examples
    /// ```no_run
    /// use pearl::{Builder, Meta, Storage, ArrayKey, BlobRecordTimestamp};
    ///
    /// async fn write_data(storage: Storage<ArrayKey<8>>) {
    ///     let key = ArrayKey::<8>::default();
    ///     let data = b"async written to blob".to_vec().into();
    ///     let timestamp = BlobRecordTimestamp::now();
    ///     let mut meta = Meta::new();
    ///     meta.insert("version".to_string(), b"1.0".to_vec());
    ///     storage.write_with(&key, data, timestamp, meta).await;
    /// }
    /// ```
    /// # Errors
    /// Fails if duplicates are not allowed and record already exists.
    pub async fn write_with(&self, key: impl AsRef<K>, value: Bytes, timestamp: BlobRecordTimestamp, meta: Meta) -> Result<()> {
        self.write_with_optional_meta(key, value, timestamp, Some(meta)).await
    }

    /// Free all resources that may be freed without work interruption
    /// NOTICE! This function frees part of the resources in separate thread,
    /// so actual resources may be freed later
    pub async fn free_excess_resources(&self) -> usize {
        let memory = self.inactive_index_memory().await;
        self.observer.try_dump_old_blob_indexes().await;
        memory
    }

    /// Get size in bytes of inactive indexes
    pub async fn inactive_index_memory(&self) -> usize {
        let safe = self.inner.safe.read().await;
        let blobs = safe.blobs.read().await;
        blobs.iter().fold(0, |s, n| s + n.index_memory())
    }

    /// Get size in bytes of all freeable resources
    pub async fn index_memory(&self) -> usize {
        self.active_index_memory().await + self.inactive_index_memory().await
    }

    async fn write_with_optional_meta(
        &self,
        key: impl AsRef<K>,
        value: Bytes,
        timestamp: BlobRecordTimestamp,
        meta: Option<Meta>,
    ) -> Result<()> {
        let key = key.as_ref();
        debug!("storage write with {:?}, {}b, {:?}", key, value.len(), meta);
        // if active blob is set, this function will only check this fact and return false
        if self.try_create_active_blob().await.is_ok() {
            info!("Active blob was set during write operation");
        }
        if !self.inner.config.allow_duplicates()
            && self.contains_with(key, meta.as_ref()).await?.is_found()
        {
            warn!(
                "record with key {:?} and meta {:?} exists",
                key.as_ref(),
                meta
            );
            return Ok(());
        }
        let record = Record::create(key, timestamp.into(), value, meta)
            .with_context(|| "storage write with record creation failed")?;
        let safe = self.inner.safe.read().await;
        let blob = safe
            .active_blob
            .as_ref()
            .ok_or_else(Error::active_blob_not_set)?;
        let result = Blob::write(blob, key, record).await.or_else::<anyhow::Error, _>(|err| {
            let e = err.downcast::<Error>()?;
            if let ErrorKind::FileUnavailable(kind) = e.kind() {
                let work_dir = self
                    .inner
                    .config
                    .work_dir()
                    .ok_or_else(Error::uninitialized)?;
                Err(Error::work_dir_unavailable(work_dir, e.to_string(), kind.to_owned()).into())
            } else {
                Err(e.into())
            }
        })?;
        self.try_update_active_blob(blob).await?;
        if self.inner.should_try_fsync(result.dirty_bytes) {
            self.observer.try_fsync_data().await;
        }
        Ok(())
    }

    async fn try_update_active_blob(&self, active_blob: &Box<ASRwLock<Blob<K>>>) -> Result<()> {
        let config_max_size = self
            .inner
            .config
            .max_blob_size()
            .ok_or_else(|| Error::from(ErrorKind::Uninitialized))?;
        let config_max_count = self
            .inner
            .config
            .max_data_in_blob()
            .ok_or_else(|| Error::from(ErrorKind::Uninitialized))?;
        let active_blob = active_blob.read().await;
        if active_blob.file_size() >= config_max_size
            || active_blob.records_count() as u64 >= config_max_count
        {
            // In case of current time being earlier than active blob's creation, error will contain the difference
            let dur = active_blob.created_at().elapsed().map_err(|e| e.duration());
            let dur = match dur {
                Ok(d) => d,
                Err(d) => d,
            };
            if dur.as_millis() > self.inner.config.debounce_interval_ms() as u128 {
                self.observer.try_update_active_blob().await;
            }
        }
        Ok(())
    }

    /// Reads the first found data matching given key.
    /// # Examples
    /// ```no_run
    /// use pearl::{Builder, Meta, Storage, ArrayKey};
    ///
    /// async fn read_data(storage: Storage<ArrayKey<8>>) {
    ///     let key = ArrayKey::<8>::default();
    ///     let data = storage.read(key).await;
    /// }
    /// ```
    /// # Errors
    /// Same as [`read_with`]
    ///
    /// [`Error::RecordNotFound`]: enum.Error.html#RecordNotFound
    /// [`read_with`]: Storage::read_with
    #[inline]
    pub async fn read(&self, key: impl AsRef<K>) -> Result<ReadResult<Bytes>> {
        let key = key.as_ref();
        debug!("storage read {:?}", key);
        self.read_with_optional_meta(key, None).await
    }
    /// Reads data matching given key and metadata
    /// # Examples
    /// ```no_run
    /// use pearl::{Builder, Meta, Storage, ArrayKey};
    ///
    /// async fn read_data(storage: Storage<ArrayKey<8>>) {
    ///     let key = ArrayKey::<8>::default();
    ///     let mut meta = Meta::new();
    ///     meta.insert("version".to_string(), b"1.0".to_vec());
    ///     let data = storage.read_with(&key, &meta).await;
    /// }
    /// ```
    /// # Errors
    /// Return error if record is not found.
    ///
    /// [`Error::RecordNotFound`]: enum.Error.html#RecordNotFound
    #[inline]
    pub async fn read_with(&self, key: impl AsRef<K>, meta: &Meta) -> Result<ReadResult<Bytes>> {
        let key = key.as_ref();
        debug!("storage read with {:?}", key);
        self.read_with_optional_meta(key, Some(meta))
            .await
            .with_context(|| "read with optional meta failed")
    }

    /// Returns entries with matching key
    /// # Errors
    /// Fails after any disk IO errors.
    pub async fn read_all(&self, key: impl AsRef<K>) -> Result<Vec<Entry>> {
        let mut entries = self.read_all_with_deletion_marker(key).await?;
        if let Some(e) = entries.last() {
            if e.is_deleted() {
                entries.truncate(entries.len() - 1);
            }
        }
        Ok(entries)
    }

    /// Returns entries with matching key and deletion marker, if any
    /// # Errors
    /// Fails after any disk IO errors.
    pub async fn read_all_with_deletion_marker(&self, key: impl AsRef<K>) -> Result<Vec<Entry>> {
        let key = key.as_ref();

        let mut all_entries = Vec::new();
        let mut deletion_marker_presence = false;
        let mut affected_blobs_count = 0;

        let safe = self.inner.safe.read().await;
        let active_blob = safe.active_blob.as_ref();
        if let Some(active_blob) = active_blob {
            let entries = active_blob
                .read()
                .await
                .read_all_entries_with_deletion_marker(key)
                .await?;
            debug!(
                "storage core read all active blob entries {}",
                entries.len()
            );
  
            deletion_marker_presence = deletion_marker_presence || entries.last().map(|e| e.is_deleted()).unwrap_or(false);
            affected_blobs_count += if entries.len() > 0 { 1 } else { 0 };
            all_entries.extend(entries);
        }

        let blobs = safe.blobs.read().await;
        let mut futures = blobs
            .iter_possible_childs_rev(key)
            .map(|b| b.1.data.read_all_entries_with_deletion_marker(key))
            .collect::<FuturesOrdered<_>>();
        while let Some(data) = futures.next().await {
            let entries = data?;

            deletion_marker_presence = deletion_marker_presence || entries.last().map(|e| e.is_deleted()).unwrap_or(false);
            affected_blobs_count += if entries.len() > 0 { 1 } else { 0 };
            all_entries.extend(entries);
        }
        debug!(
            "storage core read from non-active total {} entries",
            all_entries.len()
        );

        // Try to preserve ordering by timestamp
        if affected_blobs_count > 1 {
            // If more than 1 blobs affect the result, then the order can be broken: restore it
            all_entries.sort_by(|a, b| b.timestamp().cmp(&a.timestamp()));
            if deletion_marker_presence {
                // If deletion marker presented, we should find it and remove records after
                let first_del = all_entries.iter().position(|h| h.is_deleted());
                if let Some(first_del) = first_del {
                    all_entries.truncate(first_del + 1);
                }
            }
        }

        Ok(all_entries)
    }


    /// Returns latest Entry by timestamp
    async fn get_latest_entry(
        safe: &Safe<K>,
        key: &K,
        meta: Option<&Meta>,
    ) -> Result<ReadResult<Entry>> {
        let mut latest_entry: ReadResult<Entry> = ReadResult::NotFound;

        if let Some(ablob) = safe.active_blob.as_ref() {
            let ablob_entry = ablob.read().await.get_latest_entry(key, meta, true).await.map_err(|err| {
                debug!("get_latest_entry from active blob returned error: {:?}", err);
                err
            })?;

            latest_entry = latest_entry.latest(ablob_entry);
        }

        let blobs = safe.blobs.read().await;
        let mut stream = blobs
            .iter_possible_childs_rev(key)
            .map(|(_, blob)| blob.data.get_latest_entry(key, meta, true))
            .collect::<FuturesOrdered<_>>();

        while let Some(entry) = stream.next().await {
            let entry = entry.map_err(|err| {
                debug!("get_latest_entry from closed blob returned error: {:?}", err);
                err
            })?;
            latest_entry = latest_entry.latest(entry);
        }

        Ok(latest_entry)
    } 

    async fn read_with_optional_meta(
        &self,
        key: &K,
        meta: Option<&Meta>,
    ) -> Result<ReadResult<Bytes>> {
        debug!("storage read with optional meta {:?}, {:?}", key, meta);
        let safe = self.inner.safe.read().await;
        let latest_entry = Self::get_latest_entry(&safe, key, meta).await?;

        match latest_entry {
            ReadResult::Found(entry) => {
                trace!("Storage::read_with_optional_meta: entry found");
                let buf = entry
                    .load()
                    .await
                    .with_context(|| format!("Failed to read data for key {:?} with meta {:?}", key, meta))?
                    .into_data();
                trace!("Storage::read_with_optional_meta: loaded bytes: {}", buf.len());
                Ok(ReadResult::Found(buf))
            },
            ReadResult::Deleted(ts) => Ok(ReadResult::Deleted(ts)),
            ReadResult::NotFound => Ok(ReadResult::NotFound)
        }     
    }

    /// Stop blob updater and release lock file
    /// # Errors
    /// Fails because of any IO errors
    pub async fn close(self) -> Result<()> {
        let mut res = Ok(());
        {
            let mut safe = self.inner.safe.write().await;
            let active_blob = safe.active_blob.take();      
            if let Some(blob) = active_blob {
                let mut blob = blob.write().await;
                res = res.and(
                    blob.dump()
                        .await
                        .map(|_| info!("active blob dumped"))
                        .with_context(|| format!("blob {} dump failed", blob.name())),
                )
            }
        };

        // Wait for observer worker shutdown. Locks should be released at this point
        self.observer.shutdown().await;
        res
    }

    /// `blob_count` returns exact number of closed blobs plus one active, if there is some.
    /// It locks on inner structure, so it much slower than `next_blob_id`.
    /// # Examples
    /// ```no_run
    /// use pearl::{Builder, Storage, ArrayKey};
    ///
    /// async fn check_blobs_count(storage: Storage<ArrayKey<8>>) {
    ///     assert_eq!(storage.blobs_count().await, 1);
    /// }
    /// ```
    pub async fn blobs_count(&self) -> usize {
        let safe = self.inner.safe.read().await;
        let count = safe.blobs.read().await.len();
        if safe.active_blob.is_some() {
            count + 1
        } else {
            count
        }
    }

    /// `blob_count` returns exact number of corrupted blobs.
    pub fn corrupted_blobs_count(&self) -> usize {
        self.inner.corrupted_blobs.load(Ordering::Acquire)
    }

    /// `active_index_memory` returns the amount of memory used by blob to store active indices
    pub async fn active_index_memory(&self) -> usize {
        let safe = self.inner.safe.read().await;
        if let Some(ablob) = safe.active_blob.as_ref() {
            ablob.read().await.index_memory()
        } else {
            0
        }
    }

    /// `disk_used` returns amount of disk space occupied by storage related  files
    pub async fn disk_used(&self) -> u64 {
        let safe = self.inner.safe.read().await;
        let lock = safe.blobs.read().await;
        let mut result = 0;
        if let Some(ablob) = safe.active_blob.as_ref() {
            result += ablob.read().await.disk_used();
        }
        for blob in lock.iter() {
            result += blob.disk_used();
        }
        result
    }

    /// Returns next blob ID. If pearl dir structure wasn't changed from the outside,
    /// returned number is equal to `blobs_count`. But this method doesn't require
    /// lock. So it is much faster than `blobs_count`.
    #[must_use]
    pub fn next_blob_id(&self) -> usize {
        self.inner.next_blob_id.load(Ordering::Acquire)
    }

    async fn prepare_work_dir(&mut self) -> Result<()> {
        let work_dir = self.inner.config.work_dir().ok_or_else(|| {
            error!("Work dir is not set");
            Error::uninitialized()
        })?;
        let path = Path::new(work_dir);
        if path.exists() {
            debug!("work dir exists: {}", path.display());
        } else if self.inner.config.create_work_dir() {
            debug!("creating work dir recursively: {}", path.display());
            create_dir_all(path).await?;
        } else {
            error!("work dir path not found: {}", path.display());
            return Err(Error::work_dir_unavailable(
                path,
                "work dir path not found".to_owned(),
                IOErrorKind::NotFound,
            ))
            .with_context(|| "failed to prepare work dir");
        }
        Ok(())
    }

    async fn init_new(&mut self) -> Result<()> {
        let corrupted = Self::count_old_corrupted_blobs(&self.inner.config).await;
        self.inner
            .corrupted_blobs
            .store(corrupted, Ordering::Release);

        let next = self.inner.next_blob_name()?;
        let mut safe = self.inner.safe.write().await;
        let blob =
            Blob::open_new(next, self.inner.iodriver.clone(), self.inner.config.blob()).await?;
        safe.active_blob = Some(Box::new(ASRwLock::new(blob)));
        Ok(())
    }

    async fn init_from_existing(&mut self, files: Vec<DirEntry>, with_active: bool) -> Result<()> {
        trace!("init from existing: {:#?}", files);
        let existed_corrupted_blob_count = Self::count_old_corrupted_blobs(&self.inner.config).await;
        let disk_access_sem = self.inner.get_dump_sem();
        let ReadBlobsResult { mut blobs, max_blob_id, new_corrupted_blob_count} = Self::read_blobs(
            &files,
            self.inner.iodriver.clone(),
            disk_access_sem,
            &self.inner.config,
        )
        .await
        .context("failed to read blobs")?;

        self.inner
            .corrupted_blobs
            .store(existed_corrupted_blob_count + new_corrupted_blob_count, Ordering::Release);
        self.inner
            .next_blob_id
            .store(max_blob_id.map_or(0, |i| i + 1), Ordering::Release);

        debug!("{} blobs successfully created", blobs.len());
        blobs.sort_by_key(Blob::id);

        let active_blob = if with_active {
            if blobs.is_empty() && new_corrupted_blob_count > 0 {
                let next = self.inner.next_blob_name()?;
                Some(Blob::open_new(next, self.inner.iodriver.clone(), self.inner.config.blob()).await?)
            } else {
                Some(Self::pop_active(&mut blobs, &self.inner.config).await?)
            }
        } else {
            None
        };

        for blob in &mut blobs {
            debug!("dump all blobs except active blob");
            blob.dump().await?;
        }

        let mut safe = self.inner.safe.write().await;
        safe.active_blob = active_blob.map(|ab| Box::new(ASRwLock::new(ab)));
        *safe.blobs.write().await =
            HierarchicalFilters::from_vec(self.inner.config.bloom_filter_group_size(), 1, blobs).await;
        self.inner.next_blob_id.fetch_max(safe.max_id().await.map_or(0, |i| i + 1), Ordering::AcqRel);
        Ok(())
    }

    async fn pop_active(blobs: &mut Vec<Blob<K>>, config: &Config) -> Result<Blob<K>> {
        let mut active_blob = blobs
            .pop()
            .ok_or_else(|| {
                let wd = config.work_dir();
                error!("No blobs in {:?} to create an active one", wd);
                Error::from(ErrorKind::Uninitialized)
            })?;
        active_blob.load_index().await?;
        Ok(active_blob)
    }

    async fn read_blobs(
        files: &[DirEntry],
        iodriver: IoDriver,
        disk_access_sem: Arc<Semaphore>,
        config: &Config,
    ) -> Result<ReadBlobsResult<K>> {
        let mut corrupted = 0;
        let mut max_blob_id: Option<usize> = None;

        debug!("read working directory content");
        let dir_content = files.iter().map(DirEntry::path);
        debug!("read {} entities", dir_content.len());
        let dir_files = dir_content.filter(|path| path.is_file());
        debug!("filter potential blob files");
        let blob_files = dir_files.filter_map(|path| {
            if path.extension()?.to_str()? == BLOB_FILE_EXTENSION {
                Some(path)
            } else {
                None
            }
        });

        debug!("init blobs from found files");
        let mut futures: FuturesUnordered<_> = blob_files
            .map(|file| async {
                let sem = disk_access_sem.clone();
                let _sem = sem.acquire().await.expect("sem is closed");
                Blob::from_file(file.clone(), iodriver.clone(), config.blob())
                    .await
                    .map_err(|e| (e, file))
            })
            .collect();
        debug!("async init blobs from file");
        let mut blobs = Vec::new();
        while let Some(blob_res) = futures.next().await {
            match blob_res {
                Ok(blob) => {
                    max_blob_id = max_blob_id.max(Some(blob.id()));
                    blobs.push(blob);
                },
                Err((e, file)) => {
                    let msg = format!("Failed to read existing blob: {}", file.display());

                    if let Ok(file_name) = blob::FileName::from_path(&file) {
                        max_blob_id = max_blob_id.max(Some(file_name.id()));
                    }

                    if config.ignore_corrupted() {
                        error!("{}, cause: {:#}", msg, e);
                    } else if Self::should_save_corrupted_blob(&e) {
                        warn!(
                            "Corrupted BLOB detected. Save corrupted blob '{}' to directory '{}'",
                            file.display(),
                            config.corrupted_dir_name()
                        );
                        Self::save_corrupted_blob(&file, config.corrupted_dir_name())
                            .await
                            .with_context(|| {
                                anyhow!(format!("failed to save corrupted blob {:?}", file))
                            })?;
                        corrupted += 1;
                    } else {
                        return Err(e.context(msg));
                    }
                }
            }
        }
        Ok(ReadBlobsResult { blobs, new_corrupted_blob_count: corrupted, max_blob_id })
    }

    async fn count_old_corrupted_blobs(config: &Config) -> usize {
        let mut corrupted = 0;

        if let Some(work_dir_path) = config.work_dir() {
            let mut corrupted_dir_path = work_dir_path.to_path_buf();
            corrupted_dir_path.push(config.corrupted_dir_name());
            if corrupted_dir_path.exists() {
                let dir = read_dir(&corrupted_dir_path).await;
                if let Err(e) = dir {
                    warn!(
                        "can't read corrupted blob dir {}: {}",
                        corrupted_dir_path.display(),
                        e
                    );
                    return corrupted;
                }
                let mut dir = dir.unwrap();

                while let Ok(Some(file)) = dir.next_entry().await {
                    let path = file.path();
                    if path.is_file() {
                        let extension = path.extension();
                        if let Some(BLOB_FILE_EXTENSION) = extension.and_then(|ext| ext.to_str()) {
                            corrupted += 1;
                        }
                    }
                }
            }
        }

        corrupted
    }

    fn should_save_corrupted_blob(error: &anyhow::Error) -> bool {
        debug!("decide wether to save corrupted blobs: {:#}", error);
        if let Some(error) = error.downcast_ref::<Error>() {
            return match error.kind() {
                ErrorKind::Bincode(_) => true,
                ErrorKind::Validation { kind, cause: _ } => {
                    !matches!(kind, ValidationErrorKind::BlobVersion)
                }
                _ => false,
            };
        }
        false
    }

    async fn save_corrupted_blob(path: &Path, corrupted_dir_name: &str) -> Result<()> {
        let parent = path
            .parent()
            .ok_or_else(|| anyhow!("[{}] blob path don't have parent directory", path.display()))?;
        let file_name = path
            .file_name()
            .ok_or_else(|| anyhow!("[{}] blob path don't have file name", path.display()))?
            .to_os_string();
        let corrupted_dir_path = parent.join(corrupted_dir_name);
        let corrupted_path = corrupted_dir_path.join(file_name);
        if corrupted_dir_path.exists() {
            debug!("{} dir exists", path.display());
        } else {
            debug!("creating dir for corrupted files: {}", path.display());
            create_dir(corrupted_dir_path).await.with_context(|| {
                format!(
                    "failed to create dir for corrupted files: {}",
                    path.display()
                )
            })?;
        }
        tokio::fs::rename(&path, &corrupted_path)
            .await
            .with_context(|| {
                anyhow!(format!(
                    "failed to move file {:?} to {:?}",
                    path, corrupted_path
                ))
            })?;
        Self::remove_index_by_blob_path(path).await?;
        Ok(())
    }

    async fn remove_index_by_blob_path(path: &Path) -> Result<()> {
        let index_path = path.with_extension(blob::BLOB_INDEX_FILE_EXTENSION);
        if index_path.exists() {
            tokio::fs::remove_file(&index_path)
                .await
                .with_context(|| anyhow!(format!("failed to remove file {:?}", index_path)))?;
        }
        Ok(())
    }

    /// `contains` is used to check whether a key is in storage.
    /// Slower than `check_bloom`, because doesn't prevent disk IO operations.
    /// `contains` returns either "definitely in storage" or "definitely not".
    /// Also returns creation timestamp
    /// # Errors
    /// Fails because of any IO errors
    pub async fn contains(&self, key: impl AsRef<K>) -> Result<ReadResult<BlobRecordTimestamp>> {
        self.contains_with(key.as_ref(), None).await
    }

    async fn contains_with(
        &self,
        key: &K,
        meta: Option<&Meta>,
    ) -> Result<ReadResult<BlobRecordTimestamp>> {
        let safe = self.inner.safe.read().await;
        let latest_result = Self::get_latest_entry(&safe, key, meta).await?;
        Ok(latest_result.map(|entry| entry.timestamp()))
    }

    /// `check_filters` is used to check whether a key is in storage.
    /// Range (min-max test) and bloom filters are used.
    /// If bloom filter opt out and range filter passes, returns `None`.
    /// False positive results are possible, but false negatives are not.
    /// In other words, `check_filters` returns either "possibly in storage" or "definitely not".
    pub async fn check_filters(&self, key: impl AsRef<K>) -> Option<bool> {
        let key = key.as_ref();
        trace!("[{:?}] check in blobs bloom filter", key);
        let inner = self.inner.safe.read().await;
        let in_active = if let Some(active_blob) = inner.active_blob.as_ref() {
            active_blob.read().await.check_filter(key).await
        } else {
            FilterResult::NotContains
        };
        if in_active == FilterResult::NeedAdditionalCheck {
            return Some(true);
        }

        let blobs = inner.blobs.read().await;
        let (offloaded, in_memory): (Vec<&Blob<K>>, Vec<&Blob<K>>) =
            blobs.iter().partition(|blob| {
                blob.get_filter_fast()
                    .map_or(false, |filter| filter.is_filter_offloaded())
            });

        let in_closed = in_memory
            .iter()
            .any(|blob| blob.check_filter_fast(key) == FilterResult::NeedAdditionalCheck);
        if in_closed {
            return Some(true);
        }

        let in_closed_offloaded = offloaded
            .iter()
            .map(|blob| blob.check_filter(key))
            .collect::<FuturesUnordered<_>>()
            .any(|value| value == FilterResult::NeedAdditionalCheck)
            .await;
        Some(in_closed_offloaded)
    }

    /// Total records count in storage.
    pub async fn records_count(&self) -> usize {
        self.inner.records_count().await
    }

    /// Records count per blob. Format: (`blob_id`, count). Last value is from active blob.
    pub async fn records_count_detailed(&self) -> Vec<(usize, usize)> {
        self.inner.records_count_detailed().await
    }

    /// Records count in active blob. Returns None if active blob not set or any IO error occured.
    pub async fn records_count_in_active_blob(&self) -> Option<usize> {
        self.inner.records_count_in_active_blob().await
    }

    /// Syncronizes data and metadata of the active blob with the filesystem.
    /// Like `tokio::std::fs::File::sync_data`, this function will attempt to ensure that in-core data reaches the filesystem before returning.
    /// May not syncronize file metadata to the file system.
    /// # Errors
    /// Fails because of any IO errors.
    pub async fn fsyncdata(&self) -> IOResult<()> {
        self.inner.fsyncdata().await
    }

    /// Force updates active blob on new one to dump index of old one on disk and free RAM.
    /// This function was used previously instead of [`close_active_blob_in_background()`]
    /// Creates new active blob.
    /// # Errors
    /// Fails because of any IO errors.
    /// Or if there are some problems with syncronization.
    /// [`close_active_blob_in_background()`]: struct.Storage.html#method.close_active_blob_async
    pub async fn force_update_active_blob(&self, predicate: ActiveBlobPred) {
        self.observer.force_update_active_blob(predicate).await;
        self.observer.try_dump_old_blob_indexes().await
    }

    fn launch_observer(&mut self) {
        self.observer.run();
    }

    /// Delete entries with matching key
    /// # Errors
    /// Fails after any disk IO errors.
    pub async fn delete(&self, key: impl AsRef<K>, timestamp: BlobRecordTimestamp, only_if_presented: bool) -> Result<u64> {
        self.delete_with_optional_meta(key, timestamp, None, only_if_presented).await
    }

    /// Delete entries with matching key. Appends metadata to deletion record
    /// # Errors
    /// Fails after any disk IO errors.
    pub async fn delete_with(&self, key: impl AsRef<K>, timestamp: BlobRecordTimestamp, meta: Meta, only_if_presented: bool) -> Result<u64> {
        self.delete_with_optional_meta(key, timestamp, Some(meta), only_if_presented).await
    }

    async fn delete_with_optional_meta(&self, key: impl AsRef<K>, timestamp: BlobRecordTimestamp, meta: Option<Meta>, only_if_presented: bool) -> Result<u64> {
        {
            // Try read lock first
            let safe = self.inner.safe.read().await;
            if only_if_presented || safe.active_blob.is_some() {
                return self.delete_core(&safe, key.as_ref(), timestamp, meta, only_if_presented).await;
            }
        }

        // Active blob should be initialized => use write lock
        let mut safe = self.inner.safe.write().await;
        if !only_if_presented {
            self.inner.ensure_active_blob_exists(&mut safe).await?;
        }
        return self.delete_core(&mut safe, key.as_ref(), timestamp, meta, only_if_presented).await;
    }

    /// Core deletion logic, when lock on `Safe<K>` is acquired
<<<<<<< HEAD
    async fn delete_core(&self, safe: &Safe<K>, key: &K, timestamp: BlobRecordTimestamp, meta: Option<Meta>, only_if_presented: bool) -> Result<u64> {
        let deleted_in_active = Self::delete_in_active(safe, key, timestamp, meta.clone(), only_if_presented).await?;
        let deleted_in_closed = Self::delete_in_closed(safe, key, timestamp, meta).await?;
=======
    async fn delete_core(&self, safe: &Safe<K>, key: &K, only_if_presented: bool) -> Result<u64> {
        let deleted_in_active_result = Self::mark_all_as_deleted_active(safe, key, only_if_presented).await?;
        let deleted_in_active = deleted_in_active_result.as_ref().map(|r| if r.deleted { 1 } else { 0 }).unwrap_or(0);
        let deleted_in_closed = Self::mark_all_as_deleted_closed(safe, key).await?;
>>>>>>> b7ad5446

        if deleted_in_closed > 0 {
            self.observer.defer_dump_old_blob_indexes().await;
        }
        if let Some(result) = deleted_in_active_result {
            if self.inner.should_try_fsync(result.dirty_bytes) {
                self.observer.try_fsync_data().await;
            }
        }

        debug!("{} deleted total", deleted_in_active + deleted_in_closed);
        Ok(deleted_in_active + deleted_in_closed)
    }

    async fn delete_in_closed(safe: &Safe<K>, key: &K, timestamp: BlobRecordTimestamp, meta: Option<Meta>) -> Result<u64> {
        let mut blobs = safe.blobs.write().await;
        let entries_closed_blobs = blobs
            .iter_mut()
<<<<<<< HEAD
            .map(|b| b.delete(key, timestamp, meta.clone(), false))
=======
            .map(|b| b.mark_all_as_deleted(key, true))
>>>>>>> b7ad5446
            .collect::<FuturesUnordered<_>>();
        let total = entries_closed_blobs
            .map(|result| match result {
                Ok(result) => {
                    if result.deleted {
                        1
                    } else {
                        0
                    }
                }
                Err(error) => {
                    warn!("failed to delete records: {}", error);
                    0
                }
            })
            .fold(0, |s, n| s + n)
            .await;
        debug!("{} deleted from closed blobs", total);
        Ok(total as u64)
    }

    async fn delete_in_active(
        safe: &Safe<K>,
        key: &K,
        timestamp: BlobRecordTimestamp,
        meta: Option<Meta>,
        only_if_presented: bool,
    ) -> Result<Option<DeleteResult>> {
        if !only_if_presented {
            assert!(safe.active_blob.is_some(), "Active BLOB should be initialized before calling 'mark_all_as_deleted_active'");
        }
        let active_blob = safe.active_blob.as_deref();
        if let Some(active_blob) = active_blob {
            let result = active_blob
                .write()
                .await
                .delete(key, timestamp, meta, only_if_presented)
                .await?;
            debug!("Deleted {} records from active blob", if result.deleted { 1 } else { 0 });
            Ok(Some(result))
        } else {
            Ok(None)
        }
    }
}

impl<K> Inner<K>
where
    for<'a> K: Key<'a> + 'static,
{
    fn new(config: Config, iodriver: IoDriver) -> Self {
        Self {
            safe: RwLock::new(Safe::new(config.bloom_filter_group_size())),
            config,
            next_blob_id: AtomicUsize::new(0),
            iodriver,
            corrupted_blobs: AtomicUsize::new(0),
            fsync_in_progress: AtomicBool::new(false)
        }
    }

    pub(crate) fn config(&self) -> &Config {
        &self.config
    }

    pub(crate) fn io_driver(&self) -> &IoDriver {
        &self.iodriver
    }

    pub(crate) fn safe(&self) -> &RwLock<Safe<K>> {
        &self.safe
    }

    fn get_dump_sem(&self) -> Arc<Semaphore> {
        self.config.dump_sem()
    }

    pub(crate) async fn restore_active_blob(&self) -> Result<()> {
        if self.has_active_blob().await {
            return Err(Error::active_blob_already_exists().into());
        }
        let mut safe = self.safe.write().await;
        if let None = safe.active_blob {
            let blob_opt = safe.blobs.write().await.pop();
            if let Some(blob) = blob_opt {
                safe.active_blob = Some(Box::new(ASRwLock::new(blob)));
                Ok(())
            } else {
                Err(Error::uninitialized().into())
            }
        } else {
            Err(Error::active_blob_not_set().into())
        }
    }

    pub(crate) async fn create_active_blob(&self) -> Result<()> {
        if self.has_active_blob().await {
            return Err(Error::active_blob_already_exists().into());
        }
        let mut safe = self.safe.write().await;
        self.ensure_active_blob_exists(&mut *safe).await
    }

    async fn ensure_active_blob_exists(&self, safe: &mut Safe<K>) -> Result<()> {
        if let None = safe.active_blob {
            let next = self.next_blob_name()?;
            let blob = Blob::open_new(next, self.iodriver.clone(), self.config.blob()).await?;
            safe.active_blob = Some(Box::new(ASRwLock::new(blob)));
            Ok(())
        } else {
            Ok(())
        }
    }

    pub(crate) async fn close_active_blob(&self) -> Result<()> {
        if !self.has_active_blob().await {
            return Err(Error::active_blob_doesnt_exist().into());
        }
        let mut safe = self.safe.write().await;
        if safe.active_blob.is_none() {
            Err(Error::active_blob_doesnt_exist().into())
        } else {
            // always true
            if let Some(ablob) = safe.active_blob.take() {
                let ablob = (*ablob).into_inner();
                ablob.fsyncdata().await?;
                safe.blobs.write().await.push(ablob).await;
            }
            Ok(())
        }
    }

    pub(crate) async fn has_active_blob(&self) -> bool {
        if let None = self.safe.read().await.active_blob {
            false
        } else {
            true
        }
    }

    pub(crate) async fn active_blob_stat(&self) -> Option<ActiveBlobStat> {
        if let Some(ablob) = self.safe.read().await.active_blob.as_ref() {
            let ablob = ablob.read().await;
            let records_count = ablob.records_count();
            let index_memory = ablob.index_memory();
            let file_size = ablob.file_size() as usize;
            Some(ActiveBlobStat::new(records_count, index_memory, file_size))
        } else {
            None
        }
    }

    // FIXME: Maybe we should revert counter if new blob creation failed?
    // It'll make code a bit more complicated, but blobs will sequentially grow for sure
    pub(crate) fn next_blob_name(&self) -> Result<blob::FileName> {
        let next_id = self.next_blob_id.fetch_add(1, Ordering::AcqRel);
        let name_prefix = self
            .config
            .blob_file_name_prefix()
            .ok_or_else(|| {
                error!("Blob file name prefix is not set");
                Error::uninitialized()
            })?;
        let dir = self
            .config
            .work_dir()
            .ok_or_else(|| {
                error!("Work dir is not set");
                Error::uninitialized()
            })?;
        Ok(blob::FileName::new(
            name_prefix,
            next_id,
            BLOB_FILE_EXTENSION,
            dir,
        ))
    }

    async fn records_count(&self) -> usize {
        self.safe.read().await.records_count().await
    }

    async fn records_count_detailed(&self) -> Vec<(usize, usize)> {
        self.safe.read().await.records_count_detailed().await
    }

    async fn records_count_in_active_blob(&self) -> Option<usize> {
        let inner = self.safe.read().await;
        if let Some(ablob) = inner.active_blob.as_ref() {
            Some(ablob.read().await.records_count())
        } else {
            None
        }
    }

    pub(crate) async fn fsyncdata(&self) -> IOResult<()> {
        if self.fsync_in_progress.compare_exchange(false, true, Ordering::AcqRel, Ordering::Acquire).is_err() {
            return Ok(())
        }

        let _flag = ResetableFlag { flag: &self.fsync_in_progress };

        let safe = self.safe.read().await;
        if let Some(ablob) = &safe.active_blob {
            let ablob = ablob.read().await;
            if !self.too_many_dirty_bytes(ablob.file_dirty_bytes()) {
                return Ok(());
            }
        }

        safe.fsyncdata().await
    }

    /// Dumps indexes on old blobs. This method is slow, so it is better to run it in background
    pub(crate) async fn try_dump_old_blob_indexes(&self) {
        Safe::try_dump_old_blob_indexes(&self.safe, self.get_dump_sem(), Duration::from_millis(200)).await;
    }

    pub(crate) fn should_try_fsync(&self, dirty_bytes: u64) -> bool {
        self.too_many_dirty_bytes(dirty_bytes) && !self.fsync_in_progress.load(Ordering::Acquire)
    }

    fn too_many_dirty_bytes(&self, dirty_bytes: u64) -> bool {
        dirty_bytes > self.config().max_dirty_bytes_before_sync()
    }
}

struct ResetableFlag<'a> {
    flag: &'a AtomicBool
}

impl<'a> Drop for ResetableFlag<'a> {
    fn drop(&mut self) {
        self.flag.store(false, Ordering::Release);
    }
}

impl<K> Safe<K>
where
    for<'a> K: Key<'a> + 'static,
{
    fn new(group_size: usize) -> Self {
        Self {
            active_blob: None,
            blobs: Arc::new(RwLock::new(HierarchicalFilters::new(group_size, 1))),
        }
    }

    async fn max_id(&self) -> Option<usize> {
        let mut id = None;
        if let Some(ablob) = self.active_blob.as_ref() {
            id = Some(ablob.read().await.id());
        }
        let blobs_max_id = self.blobs.read().await.last().map(|x| x.id());
        id.max(blobs_max_id)
    }

    async fn records_count(&self) -> usize {
        let details = self.records_count_detailed().await;
        details.iter().fold(0, |acc, (_, count)| acc + count)
    }

    async fn records_count_detailed(&self) -> Vec<(usize, usize)> {
        let mut results = Vec::new();
        let blobs = self.blobs.read().await;
        for blob in blobs.iter() {
            let count = blob.records_count();
            let value = (blob.id(), count);
            debug!("push: {:?}", value);
            results.push(value);
        }
        if let Some(blob) = self.active_blob.as_ref() {
            let value = (blobs.len(), blob.read().await.records_count());
            debug!("push: {:?}", value);
            results.push(value);
        }
        results
    }

    async fn fsyncdata(&self) -> IOResult<()> {
        if let Some(ref blob) = self.active_blob {
            blob.read().await.fsyncdata().await?;
        }
        Ok(())
    }

    pub(crate) async fn read_active_blob<'a>(&'a self) -> Option<async_lock::RwLockReadGuard<'a, Blob<K>>> {
        match &self.active_blob {
            None => None,
            Some(blob) => Some(blob.read().await)
        }
    }

    pub(crate) async fn replace_active_blob(&mut self, blob: Blob<K>) -> Result<()> {
        let old_active = self.active_blob.replace(Box::new(ASRwLock::new(blob)));
        if let Some(blob) = old_active {
            self.blobs.write().await.push(blob.into_inner()).await;
        }
        Ok(())
    }

    /// Dumps indexes on old blobs. This method is slow, so it is better to run it in background
    pub(crate) async fn try_dump_old_blob_indexes(safe: &RwLock<Self>, dump_sem: Arc<Semaphore>, max_quantum: Duration) {
        trace!("dump indexes for old blobs started");

        let mut finished = false;
        let mut current_progress: usize = 0;
        while !finished {
            finished = true;

            let safe_guard = safe.read().await;
            let mut write_blobs = safe_guard.blobs.write().await;  

            let quantum_start = Instant::now();
            let progress_start = current_progress; // Every new iteration should go further
            for blob in write_blobs.iter_mut().skip(current_progress) {
                if current_progress > progress_start && quantum_start.elapsed() > max_quantum {
                    // Time quantum ended. Unlock blobs to allow other threads to work
                    finished = false;
                    break;
                }
                current_progress += 1;
                let _ = dump_sem.acquire().await;
                if let Err(e) = blob.dump().await {
                    error!("Error dumping blob ({}): {}", blob.name(), e);
                } else {
                    trace!("finished dumping old blob: {}", blob.name());
                }
            }
        }

        trace!("dump indexes for old blobs finished");
    }
}

#[async_trait::async_trait]
impl<K> BloomProvider<K> for Storage<K>
where
    for<'a> K: Key<'a> + 'static,
{
    type Filter = <Blob<K> as BloomProvider<K>>::Filter;
    async fn check_filter(&self, item: &K) -> FilterResult {
        let inner = self.inner.safe.read().await;
        let active = if let Some(ablob) = inner.active_blob.as_ref() {
            ablob.read().await.check_filter_fast(item)
        } else {
            FilterResult::default()
        };
        let ret = inner.blobs.read().await.check_filter(item).await;
        ret + active
    }

    fn check_filter_fast(&self, _item: &K) -> FilterResult {
        FilterResult::NeedAdditionalCheck
    }

    async fn offload_buffer(&mut self, needed_memory: usize, level: usize) -> usize {
        let inner = self.inner.safe.read().await;
        let ret = inner
            .blobs
            .write()
            .await
            .offload_buffer(needed_memory, level)
            .await;
        ret
    }

    async fn get_filter(&self) -> Option<Self::Filter> {
        let inner = self.inner.safe.read().await;
        let mut ret = inner.blobs.read().await.get_filter_fast().cloned();
        if let Some(filter) = &mut ret {
            if let Some(ablob) = inner.active_blob.as_ref() {
                let ablob = ablob.read().await;
                if let Some(active_filter) = ablob.get_filter_fast() {
                    if !filter.checked_add_assign(active_filter) {
                        return None;
                    }
                }
            }
        }
        ret
    }

    fn get_filter_fast(&self) -> Option<&Self::Filter> {
        None
    }

    async fn filter_memory_allocated(&self) -> usize {
        let safe = self.inner.safe.read().await;
        let active = if let Some(blob) = safe.active_blob.as_ref() {
            blob.read().await.filter_memory_allocated().await
        } else {
            0
        };

        let closed = safe.blobs.read().await.filter_memory_allocated().await;
        active + closed
    }
}<|MERGE_RESOLUTION|>--- conflicted
+++ resolved
@@ -1027,16 +1027,10 @@
     }
 
     /// Core deletion logic, when lock on `Safe<K>` is acquired
-<<<<<<< HEAD
     async fn delete_core(&self, safe: &Safe<K>, key: &K, timestamp: BlobRecordTimestamp, meta: Option<Meta>, only_if_presented: bool) -> Result<u64> {
-        let deleted_in_active = Self::delete_in_active(safe, key, timestamp, meta.clone(), only_if_presented).await?;
+        let deleted_in_active_result = Self::delete_in_active(safe, key, timestamp, meta.clone(), only_if_presented).await?;
+        let deleted_in_active = deleted_in_active_result.as_ref().map(|r| if r.deleted { 1 } else { 0 }).unwrap_or(0);
         let deleted_in_closed = Self::delete_in_closed(safe, key, timestamp, meta).await?;
-=======
-    async fn delete_core(&self, safe: &Safe<K>, key: &K, only_if_presented: bool) -> Result<u64> {
-        let deleted_in_active_result = Self::mark_all_as_deleted_active(safe, key, only_if_presented).await?;
-        let deleted_in_active = deleted_in_active_result.as_ref().map(|r| if r.deleted { 1 } else { 0 }).unwrap_or(0);
-        let deleted_in_closed = Self::mark_all_as_deleted_closed(safe, key).await?;
->>>>>>> b7ad5446
 
         if deleted_in_closed > 0 {
             self.observer.defer_dump_old_blob_indexes().await;
@@ -1052,14 +1046,12 @@
     }
 
     async fn delete_in_closed(safe: &Safe<K>, key: &K, timestamp: BlobRecordTimestamp, meta: Option<Meta>) -> Result<u64> {
+        const DELETE_ONLY_IF_PRESENTED: bool = true; // For closed blobs this should always be `true`
+
         let mut blobs = safe.blobs.write().await;
         let entries_closed_blobs = blobs
             .iter_mut()
-<<<<<<< HEAD
-            .map(|b| b.delete(key, timestamp, meta.clone(), false))
-=======
-            .map(|b| b.mark_all_as_deleted(key, true))
->>>>>>> b7ad5446
+            .map(|b| b.delete(key, timestamp, meta.clone(), DELETE_ONLY_IF_PRESENTED))
             .collect::<FuturesUnordered<_>>();
         let total = entries_closed_blobs
             .map(|result| match result {
