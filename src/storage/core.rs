--- conflicted
+++ resolved
@@ -824,14 +824,9 @@
     async fn contains_with(&self, key: &K, meta: Option<&Meta>) -> Result<ReadResult<u64>> {
         let inner = self.inner.safe.read().await;
         if let Some(active_blob) = &inner.active_blob {
-<<<<<<< HEAD
-            let res = active_blob.contains(key, meta).await?;
+            let res = active_blob.read().await.contains(key, meta).await?;
             if res.is_meaningful() {
                 return Ok(res);
-=======
-            if active_blob.read().await.contains(key, meta).await? {
-                return Ok(true);
->>>>>>> aadd27b6
             }
         }
         let blobs = inner.blobs.read().await;
@@ -970,15 +965,12 @@
         let mut safe = self.inner.safe.write().await;
         let active_blob = safe.active_blob.as_deref_mut();
         let count = if let Some(active_blob) = active_blob {
-<<<<<<< HEAD
             let count = active_blob
+                .write()
+                .await
                 .mark_all_as_deleted(key, force_write)
                 .await?
                 .unwrap_or(0);
-=======
-            let mut active_blob = active_blob.write().await;
-            let count = active_blob.mark_all_as_deleted(key).await?.unwrap_or(0);
->>>>>>> aadd27b6
             debug!("{} deleted from active blob", count);
             count
         } else {
