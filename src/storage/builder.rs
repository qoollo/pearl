use super::prelude::*;

/// Is used to initialize a `Storage`.
///
/// Required params:
///  - [`work_dir`] - where `Storage` will keep blob and index files
///  - [`max_blob_size`] - upper limit of blob file size
///  - [`max_data_in_blob`] - maximum number of records in one blob
///  - [`blob_file_name_prefix`] - prefix in blob file name pattern: {prefix}.{id}.{ext}
///  - [`key_size`] - const key size in bytes
///         
/// # Example
/// ```no-run
/// use pearl::{Builder, Storage, Key};
///
/// struct Id;
///
/// let storage: Storage<Id> = Builder::new()
///         .blob_file_name_prefix("benchmark")
///         .max_blob_size(10_000_000)
///         .max_data_in_blob(1_000)
///         .work_dir(std::env::temp_dir().join("pearl_benchmark"))
///         .build()
///         .unwrap();
/// ```
///
/// [`work_dir`]: struct.Builder.html#method.work_dir
/// [`max_blob_size`]: struct.Builder.html#method.max_blob_size
/// [`max_data_in_blob`]: struct.Builder.html#method.max_data_in_blob
/// [`blob_file_name_prefix`]: struct.Builder.html#method.blob_file_name_prefix
/// [`key_size`]: struct.Builder.html#method.key_size
#[derive(Default, Debug)]
pub struct Builder {
    config: Config,
    ioring: Option<Rio>,
}

impl Builder {
    /// Create new uninitialized `Builder`
    #[must_use]
    pub fn new() -> Self {
        Self::default()
    }

    /// Creates `Storage` based on given configuration,
    /// returns error if not all params are set.
    /// # Errors
    /// Return error if some of the required params is missed
    pub fn build<K>(self) -> Result<Storage<K>> {
        let mut missed_params = String::new();
        if self.config.work_dir().is_none() {
            missed_params.push_str("> work_dir\n");
        } else if self.config.max_data_in_blob().is_none() {
            missed_params.push_str("> max_data_in_blob\n");
        } else if self.config.max_blob_size().is_none() {
            missed_params.push_str("> max_blob_size\n");
        } else if self.config.blob_file_name_prefix().is_none() {
            missed_params.push_str("> blob_file_name_prefix\n");
        }
        if missed_params.is_empty() {
            Ok(Storage::new(self.config, self.ioring))
        } else {
            error!("{}", missed_params);
            Err(Error::uninitialized().into())
        }
    }

    /// Sets working directory. If path doesn't exists, Storage will try to create it
    /// at initialization stage.
    pub fn work_dir<S: Into<PathBuf>>(mut self, work_dir: S) -> Self {
        let path: PathBuf = work_dir.into();
        debug!("work dir set to: {}", path.display());
        self.config.set_work_dir(path);
        self
    }

    /// Sets blob file size approximate limit. When the file size exceeds it,
    /// active blob update is activated.
    /// Must be greater than zero
    #[must_use]
    pub fn max_blob_size(mut self, max_blob_size: u64) -> Self {
        if max_blob_size > 0 {
            self.config.set_max_blob_size(max_blob_size);
        } else {
            error!("zero size blobs is useless, not set");
        }
        self
    }

    /// Limits max number of records in a single blob.
    /// Must be greater than zero
    #[must_use]
    pub fn max_data_in_blob(mut self, max_data_in_blob: u64) -> Self {
        if max_data_in_blob > 0 {
            self.config.set_max_data_in_blob(max_data_in_blob);
        } else {
            error!("zero size blobs is useless, not set");
        }
        self
    }

    /// Sets blob file name prefix, e.g. if prefix set to `hellopearl`,
    /// files will be named as `hellopearl.[N].blob`.
    /// Where N - index number of file
    /// If the prefix is empty, param won't be set.
    pub fn blob_file_name_prefix<U: Into<String>>(mut self, blob_file_name_prefix: U) -> Self {
        let prefix = blob_file_name_prefix.into();
        if prefix.is_empty() {
            error!("passed empty file prefix, not set");
        } else {
            self.config.set_blob_file_name_prefix(prefix);
        }
        self
    }

    /// Disables check existence of the record on write.
    /// Writing becomes faster because there is no additional disk access
    /// for searching for duplicates.
    #[must_use]
    pub fn allow_duplicates(mut self) -> Self {
        self.config.set_allow_duplicates(true);
        self
    }

    /// Sets custom bloom filter config, if not set, use default values.
    #[must_use]
    pub fn set_filter_config(mut self, config: BloomConfig) -> Self {
        self.config.set_filter(config);
        self
    }

    /// Enables linux AIO with provided io_uring.
    #[must_use]
    pub fn enable_aio(mut self, ioring: Rio) -> Self {
        self.ioring = Some(ioring);
        self
    }

<<<<<<< HEAD
    /// [Optional]
    /// Sets whether to create work directory if its missing on storage initialization.
    /// Default value is `true`
    #[must_use]
    pub fn create_work_dir(mut self, create: bool) -> Self {
        self.config.set_create_work_dir(create);
=======
    /// Sets semaphore for index dumping on blob change.
    /// Parallel saving of indexes onto the disk will be limited by this semaphore.
    /// This can prevent disk overusage in systems with multiple pearls.
    pub fn set_dump_sem(mut self, dump_sem: Arc<Semaphore>) -> Self {
        self.config.set_dump_sem(dump_sem);
>>>>>>> dfb55c9a
        self
    }
}<|MERGE_RESOLUTION|>--- conflicted
+++ resolved
@@ -136,20 +136,20 @@
         self
     }
 
-<<<<<<< HEAD
     /// [Optional]
     /// Sets whether to create work directory if its missing on storage initialization.
     /// Default value is `true`
     #[must_use]
     pub fn create_work_dir(mut self, create: bool) -> Self {
         self.config.set_create_work_dir(create);
-=======
+        self
+    }
+
     /// Sets semaphore for index dumping on blob change.
     /// Parallel saving of indexes onto the disk will be limited by this semaphore.
     /// This can prevent disk overusage in systems with multiple pearls.
     pub fn set_dump_sem(mut self, dump_sem: Arc<Semaphore>) -> Self {
         self.config.set_dump_sem(dump_sem);
->>>>>>> dfb55c9a
         self
     }
 }