--- conflicted
+++ resolved
@@ -161,6 +161,50 @@
         bincode::serialize_into(checksum_slice, &checksum)?;
         Ok((buf, checksum))
     }
+
+    pub(crate) async fn write_to_file(&self, file: &File) -> Result<u64> {
+        if self.data.len() <= MAX_SINGLE_PASS_DATA_SIZE {
+            self.write_single_pass(file).await
+        } else {
+            self.write_double_pass(file).await
+        }
+    }
+
+    fn create_header_meta_buffer(&self, data_size: Option<u64>) -> Result<BytesMut> {
+        let size = self.header.serialized_size()
+            + self.meta.serialized_size()
+            + data_size.unwrap_or_default();
+        let mut result = BytesMut::with_capacity(size as usize);
+        self.header.to_raw_into((&mut result).writer())?;
+        self.meta.to_raw_into((&mut result).writer())?;
+        Ok(result)
+    }
+
+    async fn write_single_pass(&self, file: &File) -> Result<u64> {
+        let mut buf = self.create_header_meta_buffer(Some(self.data.len() as u64))?;
+        buf.extend(&self.data);
+        let len = buf.len() as u64;
+        Self::process_file_result(file.write_append_all(buf.freeze()).await).map(|_| len)
+    }
+
+    async fn write_double_pass(&self, file: &File) -> Result<u64> {
+        let buf = self.create_header_meta_buffer(None)?;
+        let data = self.data.clone();
+        let len = (buf.len() + data.len()) as u64;
+        Self::process_file_result(file.write_append_all_buffers(buf.freeze(), data).await)
+            .map(|_| len)
+    }
+
+    fn process_file_result(result: std::result::Result<(), std::io::Error>) -> Result<()> {
+        result.map_err(|e| -> anyhow::Error {
+            match e.kind() {
+                kind if kind == IOErrorKind::Other || kind == IOErrorKind::NotFound => {
+                    Error::file_unavailable(kind).into()
+                }
+                _ => e.into(),
+            }
+        })
+    }
 }
 
 impl Record {
@@ -193,7 +237,6 @@
         &self.header
     }
 
-<<<<<<< HEAD
     pub(crate) fn to_partially_serialized(&self) -> Result<PartiallySerializedRecord> {
         let mut buf = self.header.to_raw()?;
         let header_len = buf.len();
@@ -207,50 +250,6 @@
             0,
             header_len,
         ))
-=======
-    pub(crate) async fn write_to_file(&self, file: &File) -> Result<u64> {
-        if self.data.len() <= MAX_SINGLE_PASS_DATA_SIZE {
-            self.write_single_pass(file).await
-        } else {
-            self.write_double_pass(file).await
-        }
-    }
-
-    fn create_header_meta_buffer(&self, data_size: Option<u64>) -> Result<BytesMut> {
-        let size = self.header.serialized_size()
-            + self.meta.serialized_size()
-            + data_size.unwrap_or_default();
-        let mut result = BytesMut::with_capacity(size as usize);
-        self.header.to_raw_into((&mut result).writer())?;
-        self.meta.to_raw_into((&mut result).writer())?;
-        Ok(result)
-    }
-
-    async fn write_single_pass(&self, file: &File) -> Result<u64> {
-        let mut buf = self.create_header_meta_buffer(Some(self.data.len() as u64))?;
-        buf.extend(&self.data);
-        let len = buf.len() as u64;
-        Self::process_file_result(file.write_append_all(buf.freeze()).await).map(|_| len)
-    }
-
-    async fn write_double_pass(&self, file: &File) -> Result<u64> {
-        let buf = self.create_header_meta_buffer(None)?;
-        let data = self.data.clone();
-        let len = (buf.len() + data.len()) as u64;
-        Self::process_file_result(file.write_append_all_buffers(buf.freeze(), data).await)
-            .map(|_| len)
-    }
-
-    fn process_file_result(result: std::result::Result<(), std::io::Error>) -> Result<()> {
-        result.map_err(|e| -> anyhow::Error {
-            match e.kind() {
-                kind if kind == IOErrorKind::Other || kind == IOErrorKind::NotFound => {
-                    Error::file_unavailable(kind).into()
-                }
-                _ => e.into(),
-            }
-        })
->>>>>>> 7899b360
     }
 
     pub(crate) fn deleted<K>(key: &K) -> bincode::Result<Self>
