--- conflicted
+++ resolved
@@ -1,11 +1,8 @@
-<<<<<<< HEAD
 use std::io::Cursor;
 
+use bytes::Bytes;
+
 use crate::{blob::File, error::ValidationErrorKind, prelude::*};
-=======
-use crate::{error::ValidationErrorKind, prelude::*};
-use bytes::Bytes;
->>>>>>> 0fd56e7b
 
 pub(crate) const RECORD_MAGIC_BYTE: u64 = 0xacdc_bcde;
 const DELETE_FLAG: u8 = 0x01;
@@ -131,6 +128,10 @@
         self.data
     }
 
+    pub fn into_header(self) -> Header {
+        self.header
+    }
+
     /// Creates new `Record` with provided data, key and meta.
     pub fn create<K>(key: &K, data: Bytes, meta: Meta) -> bincode::Result<Self>
     where
@@ -148,7 +149,6 @@
         &self.header
     }
 
-<<<<<<< HEAD
     pub(crate) async fn write_to_file(&self, file: &File) -> Result<u64> {
         if self.data.len() <= MAX_SINGLE_PASS_DATA_SIZE {
             self.write_single_pass(file).await
@@ -169,19 +169,6 @@
 
     async fn write_single_pass(&self, file: &File) -> Result<u64> {
         let mut buf = self.create_header_meta_buffer(Some(self.data.len() as u64))?;
-=======
-    pub(crate) fn into_header(self) -> Header {
-        self.header
-    }
-
-    /// # Description
-    /// Serialize record to bytes
-    pub fn to_raw(&self) -> bincode::Result<Vec<u8>> {
-        let mut buf = self.header.to_raw()?;
-        trace!("raw header: len: {}", buf.len());
-        let raw_meta = self.meta.to_raw()?;
-        buf.extend(&raw_meta);
->>>>>>> 0fd56e7b
         buf.extend(&self.data);
         Self::process_file_result(file.write_append(&buf).await)
     }
