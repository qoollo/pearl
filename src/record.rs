<<<<<<< HEAD
use crate::{error::ValidationParam, prelude::*};
=======
use crate::{error::ValidationErrorKind, prelude::*};
>>>>>>> 7a035109

pub(crate) const RECORD_MAGIC_BYTE: u64 = 0xacdc_bcde;

#[derive(Serialize, Deserialize, Debug, Default, Clone, PartialEq)]
pub struct Record {
    header: Header,
    meta: Meta,
    data: Vec<u8>,
}

#[derive(Serialize, Deserialize, Debug, Default, Clone, PartialEq)]
pub struct Header {
    magic_byte: u64,
    key: Vec<u8>,
    meta_size: u64,
    data_size: u64,
    flags: u8,
    blob_offset: u64,
    created: u64,
    data_checksum: u32,
    header_checksum: u32,
}

/// Struct representing additional meta information. Helps to distinguish different
/// version of the records with the same key.
#[derive(Serialize, Deserialize, Debug, Default, Clone, PartialEq)]
pub struct Meta(HashMap<String, Vec<u8>>);

impl Meta {
    /// Create new empty `Meta`.
    #[must_use]
    pub fn new() -> Self {
        Self(HashMap::new())
    }

    /// Inserts new pair of name-value into meta.
    #[inline]
    pub fn insert(
        &mut self,
        name: String,
        value: impl Into<Vec<u8>>,
    ) -> Option<impl Into<Vec<u8>>> {
        self.0.insert(name, value.into())
    }

    #[inline]
    pub(crate) fn from_raw(buf: &[u8]) -> Result<Self> {
        let res = deserialize(buf);
        trace!("meta deserialized: {:?}", res);
        res.map_err(Into::into)
    }

    #[inline]
    fn serialized_size(&self) -> bincode::Result<u64> {
        serialized_size(&self)
    }

    #[inline]
    pub(crate) fn to_raw(&self) -> bincode::Result<Vec<u8>> {
        serialize(&self)
    }

    /// Get attribute.
    pub fn get(&self, k: impl AsRef<str>) -> Option<&Vec<u8>> {
        self.0.get(k.as_ref())
    }
}

impl Record {
    pub(crate) fn new(header: Header, meta: Meta, data: Vec<u8>) -> Self {
        Self { header, meta, data }
    }

    pub fn into_data(self) -> Vec<u8> {
        self.data
    }

    /// Creates new `Record` with provided data, key and meta.
    pub fn create<K: Key>(key: &K, data: Vec<u8>, meta: Meta) -> bincode::Result<Self> {
        let key = key.as_ref().to_vec();
        let meta_size = meta.serialized_size()?;
        let data_checksum = CRC32C.checksum(&data);
        let header = Header::new(key, meta_size, data.len() as u64, data_checksum);
        Ok(Self { header, meta, data })
    }

    /// Get immutable reference to header.
    pub const fn header(&self) -> &Header {
        &self.header
    }

    /// # Description
    /// Serialize record to bytes
    pub fn to_raw(&self) -> bincode::Result<Vec<u8>> {
        let mut buf = self.header.to_raw()?;
        trace!("raw header: len: {}", buf.len());
        let raw_meta = self.meta.to_raw()?;
        buf.extend(&raw_meta);
        buf.extend(&self.data);
        Ok(buf)
    }

    pub(crate) fn set_offset(&mut self, offset: u64) -> bincode::Result<()> {
        self.header.blob_offset = offset;
        self.header.update_checksum()
    }

    pub(crate) fn validate(self) -> Result<Self> {
        self.check_magic_byte()?;
        self.check_data_checksum()?;
        self.check_header_checksum()
            .with_context(|| "check header checksum failed")?;
        Ok(self)
    }

    fn check_magic_byte(&self) -> Result<()> {
        if self.header().magic_byte == RECORD_MAGIC_BYTE {
            Ok(())
        } else {
<<<<<<< HEAD
            let param = ValidationParam::RecordMagicByte;
=======
            let param = ValidationErrorKind::RecordMagicByte;
>>>>>>> 7a035109
            Err(Error::validation(param, "wrong magic byte").into())
        }
    }

    fn check_data_checksum(&self) -> Result<()> {
        let calc_crc = CRC32C.checksum(&self.data);
        if calc_crc == self.header.data_checksum {
            Ok(())
        } else {
            let cause = format!(
                "wrong data checksum {} vs {}",
                calc_crc, self.header.data_checksum
            );
<<<<<<< HEAD
            let param = ValidationParam::RecordDataChecksum;
=======
            let param = ValidationErrorKind::RecordDataChecksum;
>>>>>>> 7a035109
            let e = Error::validation(param, cause);
            error!("{:#?}", e);
            Err(e.into())
        }
    }

    fn check_header_checksum(&self) -> Result<()> {
        let mut header = self.header.clone();
        header.header_checksum = 0;
        let calc_crc = header
            .crc32()
            .with_context(|| "header checksum calculation failed")?;
        if calc_crc == self.header.header_checksum {
            Ok(())
        } else {
            let cause = format!(
                "wrong header checksum {} vs {}",
                calc_crc, self.header.header_checksum
            );
<<<<<<< HEAD
            let param = ValidationParam::RecordHeaderChecksum;
=======
            let param = ValidationErrorKind::RecordHeaderChecksum;
>>>>>>> 7a035109
            let e = Error::validation(param, cause);
            error!("{:#?}", e);
            Err(Error::from(e).into())
        }
    }

    pub fn meta(&self) -> &Meta {
        &self.meta
    }
}

impl Header {
    pub fn new(key: Vec<u8>, meta_size: u64, data_size: u64, data_checksum: u32) -> Self {
        let created = std::time::UNIX_EPOCH.elapsed().map_or_else(
            |e| {
                error!("{}", e);
                0
            },
            |d| d.as_secs(),
        );
        Self {
            magic_byte: RECORD_MAGIC_BYTE,
            key,
            meta_size,
            data_size,
            flags: 0,
            blob_offset: 0,
            created,
            data_checksum,
            header_checksum: 0,
        }
    }

    #[inline]
    pub(crate) const fn data_size(&self) -> u64 {
        self.data_size
    }

    #[inline]
    pub(crate) const fn meta_size(&self) -> u64 {
        self.meta_size
    }

    #[inline]
    pub fn meta_offset(&self) -> u64 {
        self.blob_offset + self.serialized_size()
    }

    #[inline]
    pub fn data_offset(&self) -> u64 {
        self.meta_offset() + self.meta_size
    }

    #[inline]
    pub(crate) fn from_raw(buf: &[u8]) -> bincode::Result<Self> {
        deserialize(buf)
    }

    #[inline]
    pub(crate) fn to_raw(&self) -> bincode::Result<Vec<u8>> {
        serialize(&self)
    }

    #[inline]
    pub const fn blob_offset(&self) -> u64 {
        self.blob_offset
    }

    #[inline]
    pub fn key(&self) -> &[u8] {
        &self.key
    }

    #[inline]
    pub fn has_key(&self, key: &[u8]) -> bool {
        self.key.as_slice() == key
    }

    #[inline]
    pub(crate) fn serialized_size(&self) -> u64 {
        bincode::serialized_size(&self).expect("calc record serialized size")
    }

    fn update_checksum(&mut self) -> bincode::Result<()> {
        self.header_checksum = 0;
        self.header_checksum = self.crc32()?;
        Ok(())
    }

    fn crc32(&self) -> bincode::Result<u32> {
        self.to_raw().map(|raw| CRC32C.checksum(&raw))
    }
}<|MERGE_RESOLUTION|>--- conflicted
+++ resolved
@@ -1,8 +1,4 @@
-<<<<<<< HEAD
-use crate::{error::ValidationParam, prelude::*};
-=======
 use crate::{error::ValidationErrorKind, prelude::*};
->>>>>>> 7a035109
 
 pub(crate) const RECORD_MAGIC_BYTE: u64 = 0xacdc_bcde;
 
@@ -122,11 +118,7 @@
         if self.header().magic_byte == RECORD_MAGIC_BYTE {
             Ok(())
         } else {
-<<<<<<< HEAD
-            let param = ValidationParam::RecordMagicByte;
-=======
             let param = ValidationErrorKind::RecordMagicByte;
->>>>>>> 7a035109
             Err(Error::validation(param, "wrong magic byte").into())
         }
     }
@@ -140,11 +132,7 @@
                 "wrong data checksum {} vs {}",
                 calc_crc, self.header.data_checksum
             );
-<<<<<<< HEAD
-            let param = ValidationParam::RecordDataChecksum;
-=======
             let param = ValidationErrorKind::RecordDataChecksum;
->>>>>>> 7a035109
             let e = Error::validation(param, cause);
             error!("{:#?}", e);
             Err(e.into())
@@ -164,11 +152,7 @@
                 "wrong header checksum {} vs {}",
                 calc_crc, self.header.header_checksum
             );
-<<<<<<< HEAD
-            let param = ValidationParam::RecordHeaderChecksum;
-=======
             let param = ValidationErrorKind::RecordHeaderChecksum;
->>>>>>> 7a035109
             let e = Error::validation(param, cause);
             error!("{:#?}", e);
             Err(Error::from(e).into())
