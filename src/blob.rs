<<<<<<< HEAD
use futures::{future::Future, lock::Mutex, task::Waker, Poll};
=======
use futures::{
    future::Future,
    task::{Context, Poll},
};
>>>>>>> 22c8b0b8
use std::{
    collections::BTreeMap,
    fs, io,
    os::unix::fs::FileExt,
    path::{Path, PathBuf},
    pin::Pin,
    sync::Arc,
};

use crate::record::{self, Record};

const BLOB_MAGIC_BYTE: u64 = 0xdeaf_abcd;

type Result<T> = std::result::Result<T, Error>;

/// A [`Blob`] struct representing file with records,
/// provides methods for read/write access by key
///
/// [`Blob`]: struct.Blob.html
#[derive(Debug)]
pub struct Blob {
    header: Header,
    index: Index,
    name: FileName,
    file: File,
    current_offset: Arc<Mutex<u64>>,
}

#[derive(Debug, Clone)]
struct File {
    read_fd: Arc<fs::File>,
    write_fd: Arc<Mutex<fs::File>>,
}

struct WriteAt<'a> {
    fd: &'a mut fs::File,
    buf: Vec<u8>,
    offset: u64,
}

impl<'a> Future for WriteAt<'a> {
    type Output = Result<usize>;

    fn poll(self: Pin<&mut Self>, waker: &Waker) -> Poll<Self::Output> {
        match self.fd.write_at(&self.buf, self.offset) {
            Ok(t) => Poll::Ready(Ok(t)),
            Err(ref e) if e.kind() == io::ErrorKind::WouldBlock => {
                waker.wake();
                Poll::Pending
            }
            Err(e) => Poll::Ready(Err(Error::WriteFailed(e))),
        }
    }
}

struct ReadAt {
    fd: Arc<fs::File>,
    len: usize,
    offset: u64,
}

impl Future for ReadAt {
    type Output = Result<Vec<u8>>;

    fn poll(self: Pin<&mut Self>, waker: &Waker) -> Poll<Self::Output> {
        let mut buf = vec![0; self.len];
        match self.fd.read_at(&mut buf, self.offset) {
            Ok(_t) => Poll::Ready(Ok(buf)),
            Err(ref e) if e.kind() == io::ErrorKind::WouldBlock => {
                waker.wake();
                Poll::Pending
            }
            Err(e) => Poll::Ready(Err(Error::ReadFailed(e))),
        }
    }
}

impl File {
    fn metadata(&self) -> io::Result<fs::Metadata> {
        self.read_fd.metadata()
    }

    async fn write_at(&mut self, buf: Vec<u8>, offset: u64) -> Result<usize> {
        let mut fd = await!(self.write_fd.lock());
        let write_fut = WriteAt {
            fd: &mut fd,
            buf,
            offset,
        };
        await!(write_fut)
    }

    async fn read_at(&self, len: usize, offset: u64) -> Result<Vec<u8>> {
        let read_fut = ReadAt {
            fd: self.read_fd.clone(),
            len,
            offset,
        };
        await!(read_fut)
    }
}

impl From<fs::File> for File {
    fn from(fd: fs::File) -> Self {
        File {
            read_fd: Arc::new(fd.try_clone().unwrap()),
            write_fd: Arc::new(Mutex::new(fd)),
        }
    }
}

<<<<<<< HEAD
#[derive(Debug, Default, Clone)]
struct Index {
    bunch: BTreeMap<Vec<u8>, RecordMetaData>,
=======
impl Future for WriteFuture {
    type Output = Result<()>;

    fn poll(mut self: Pin<&mut Self>, _cx: &mut Context) -> Poll<Self::Output> {
        let buf = self.buf.take().unwrap();
        self.file.write_at(&buf, self.current_offset).unwrap();
        Poll::Ready(Ok(()))
    }
>>>>>>> 22c8b0b8
}

#[derive(Debug, Default, Clone)]
struct RecordMetaData {
    blob_offset: u64,
    full_len: u64,
}

impl Index {
    fn new(_path: &Path) -> Self {
        // @TODO initialize new index from file
        Self {
            bunch: BTreeMap::new(),
        }
    }

    fn from_default(_path: &Path) -> Result<Self> {
        // @TODO implement
        Ok(Default::default())
    }

<<<<<<< HEAD
    fn contains_key(&self, key: &[u8]) -> bool {
        self.bunch.contains_key(key)
    }

    fn insert(&mut self, key: Vec<u8>, meta: RecordMetaData) {
        self.bunch.insert(key, meta);
    }

    fn get(&self, key: &[u8]) -> Option<&RecordMetaData> {
        self.bunch.get(key.as_ref())
=======
    fn poll(self: Pin<&mut Self>, _cx: &mut Context) -> Poll<Self::Output> {
        let mut buf = vec![0u8; self.loc.size as usize];
        self.file.read_at(&mut buf, self.loc.offset).unwrap();
        Poll::Ready(Record::from_raw(&buf).map_err(Error::RecordError))
>>>>>>> 22c8b0b8
    }
}

impl Blob {
    /// # Description
    /// Creates new blob file with given [`FileName`]
    /// # Panic
    /// Panics if file with same path already exists
    ///
    /// [`FileName`]: struct.FileName.html
    pub fn open_new(name: FileName) -> Result<Self> {
        let file = Self::create_file(&name.as_path())?.into();
        let mut blob = Self {
            header: Header::new(),
            file,
            index: Index::new(&name.as_path()),
            name,
            current_offset: Arc::new(Mutex::new(0)),
        };
        blob.flush()?;
        Ok(blob)
    }

    fn flush(&mut self) -> Result<()> {
        // @TODO implement
        Ok(())
    }

    fn create_file(path: &Path) -> Result<fs::File> {
        fs::OpenOptions::new()
            .create_new(true)
            .write(true)
            .read(true)
            .open(path)
            .map_err(|e| Error::OpenNew(e, path.into()))
    }

    fn open_file(path: &Path) -> Result<fs::File> {
        fs::OpenOptions::new()
            .create(false)
            .append(true)
            .read(true)
            .open(path)
            .map_err(Error::FromFile)
    }

    pub fn boxed(self) -> Box<Self> {
        Box::new(self)
    }

    pub fn from_file(path: PathBuf) -> Result<Self> {
        let file: File = Self::open_file(&path)?.into();
        let name = FileName::from_path(&path)?;
        let len = file.metadata().map_err(Error::FromFile)?.len();
        let index = Index::from_default(&path)?;

        let blob = Self {
            header: Header::new(),
            file,
            name,
            index,
            current_offset: Arc::new(Mutex::new(len)),
        };

        // @TODO Scan existing file to create index
        Ok(blob)
    }

    pub fn check_data_consistency(&self) -> Result<()> {
        // @TODO implement
        Ok(())
    }

    pub async fn write(&mut self, record: Record) -> Result<()> {
        let key = record.key().to_vec();
        if self.index.contains_key(&key) {
            return Err(Error::AlreadyContainsSameKey);
        }
        let buf = record.to_raw();
        let mut offset = await!(self.current_offset.lock());
        let bytes_written = await!(self.file.write_at(buf, *offset))?;
        let meta = RecordMetaData {
            blob_offset: *offset,
            full_len: bytes_written as u64,
        };
        self.index.insert(key, meta);
        *offset += bytes_written as u64;
        Ok(())
    }

    pub async fn read(&self, key: Vec<u8>) -> Result<Record> {
        let loc = self.lookup(&key)?;
        let buf = await!(self.file.read_at(loc.size as usize, loc.offset))?;
        let record = Record::from_raw(&buf).map_err(Error::RecordError)?;
        Ok(record)
    }

    fn lookup<K>(&self, key: &K) -> Result<Location>
    where
        K: AsRef<[u8]> + Ord,
    {
        let meta = self.index.get(key.as_ref()).ok_or(Error::NotFound)?;
        let offset = meta.blob_offset;
        Ok(Location::new(offset as u64, meta.full_len))
    }

    pub fn file_size(&self) -> Result<u64> {
        Ok(self
            .file
            .metadata()
            .map_err(Error::GetMetadataFailed)?
            .len())
    }

    pub fn records_count(&self) -> usize {
        self.index.bunch.len()
    }

    pub fn path(&self) -> PathBuf {
        self.name.as_path()
    }

    pub fn id(&self) -> usize {
        self.name.id
    }
}

#[derive(Debug)]
pub enum Error {
    OpenNew(io::Error, PathBuf),
    FromFile(io::Error),
    CloneFd(io::Error),
    NotFound,
    RecordFromRawFailed,
    PathWithoutFileName(PathBuf),
    NonUnicode(std::ffi::OsString),
    WrongFileNamePattern(PathBuf),
    IndexParseFailed(String),
    RecordError(record::Error),
    AlreadyContainsSameKey,
    DeserializationFailed(bincode::ErrorKind),
    WriteFailed(io::Error),
    CloneFailed(io::Error),
    ReadFailed(io::Error),
    CorruptedData,
    GetMetadataFailed(io::Error),
}

#[derive(Debug, Clone)]
pub struct FileName {
    name_prefix: String,
    id: usize,
    extension: String,
    dir: PathBuf,
}

impl FileName {
    pub fn new(name_prefix: String, id: usize, extension: String, dir: PathBuf) -> Self {
        Self {
            name_prefix,
            id,
            extension,
            dir,
        }
    }

    pub fn from_path(path: &Path) -> Result<Self> {
        Self::try_from_path(path).ok_or_else(|| Error::WrongFileNamePattern(path.to_owned()))
    }

    pub fn as_path(&self) -> PathBuf {
        self.dir.join(self.name_to_string())
    }

    fn name_to_string(&self) -> String {
        format!("{}.{}.{}", self.name_prefix, self.id, self.extension)
    }

    fn try_from_path(path: &Path) -> Option<Self> {
        let extension = path.extension()?.to_str()?.to_owned();
        let stem = path.file_stem()?;
        let mut parts = stem
            .to_str()?
            .splitn(2, '.')
            .collect::<Vec<_>>()
            .into_iter();
        let name_prefix = parts.next()?.to_owned();
        let id = parts.next()?.parse().ok()?;
        let dir = path.parent()?.to_owned();
        Some(Self {
            name_prefix,
            id,
            extension,
            dir,
        })
    }
}

/// # Description
/// # Examples
#[derive(Debug, Clone)]
struct Header {
    magic_byte: u64,
    version: u32,
    flags: u64,
}

impl Header {
    pub fn new() -> Self {
        Self {
            magic_byte: BLOB_MAGIC_BYTE,
            version: 0,
            flags: 0,
        }
    }
}

#[derive(Debug)]
struct Location {
    offset: u64,
    size: u64,
}

impl Location {
    fn new(offset: u64, size: u64) -> Self {
        Self { offset, size }
    }
}<|MERGE_RESOLUTION|>--- conflicted
+++ resolved
@@ -1,11 +1,8 @@
-<<<<<<< HEAD
-use futures::{future::Future, lock::Mutex, task::Waker, Poll};
-=======
 use futures::{
     future::Future,
     task::{Context, Poll},
+    lock::Mutex,
 };
->>>>>>> 22c8b0b8
 use std::{
     collections::BTreeMap,
     fs, io,
@@ -49,11 +46,11 @@
 impl<'a> Future for WriteAt<'a> {
     type Output = Result<usize>;
 
-    fn poll(self: Pin<&mut Self>, waker: &Waker) -> Poll<Self::Output> {
+    fn poll(self: Pin<&mut Self>, cx: &mut Context) -> Poll<Self::Output> {
         match self.fd.write_at(&self.buf, self.offset) {
             Ok(t) => Poll::Ready(Ok(t)),
             Err(ref e) if e.kind() == io::ErrorKind::WouldBlock => {
-                waker.wake();
+                cx.waker().wake_by_ref();
                 Poll::Pending
             }
             Err(e) => Poll::Ready(Err(Error::WriteFailed(e))),
@@ -70,12 +67,12 @@
 impl Future for ReadAt {
     type Output = Result<Vec<u8>>;
 
-    fn poll(self: Pin<&mut Self>, waker: &Waker) -> Poll<Self::Output> {
+    fn poll(self: Pin<&mut Self>, cx: &mut Context) -> Poll<Self::Output> {
         let mut buf = vec![0; self.len];
         match self.fd.read_at(&mut buf, self.offset) {
             Ok(_t) => Poll::Ready(Ok(buf)),
             Err(ref e) if e.kind() == io::ErrorKind::WouldBlock => {
-                waker.wake();
+                cx.waker().wake_by_ref();
                 Poll::Pending
             }
             Err(e) => Poll::Ready(Err(Error::ReadFailed(e))),
@@ -117,20 +114,9 @@
     }
 }
 
-<<<<<<< HEAD
 #[derive(Debug, Default, Clone)]
 struct Index {
     bunch: BTreeMap<Vec<u8>, RecordMetaData>,
-=======
-impl Future for WriteFuture {
-    type Output = Result<()>;
-
-    fn poll(mut self: Pin<&mut Self>, _cx: &mut Context) -> Poll<Self::Output> {
-        let buf = self.buf.take().unwrap();
-        self.file.write_at(&buf, self.current_offset).unwrap();
-        Poll::Ready(Ok(()))
-    }
->>>>>>> 22c8b0b8
 }
 
 #[derive(Debug, Default, Clone)]
@@ -152,7 +138,6 @@
         Ok(Default::default())
     }
 
-<<<<<<< HEAD
     fn contains_key(&self, key: &[u8]) -> bool {
         self.bunch.contains_key(key)
     }
@@ -163,12 +148,6 @@
 
     fn get(&self, key: &[u8]) -> Option<&RecordMetaData> {
         self.bunch.get(key.as_ref())
-=======
-    fn poll(self: Pin<&mut Self>, _cx: &mut Context) -> Poll<Self::Output> {
-        let mut buf = vec![0u8; self.loc.size as usize];
-        self.file.read_at(&mut buf, self.loc.offset).unwrap();
-        Poll::Ready(Record::from_raw(&buf).map_err(Error::RecordError))
->>>>>>> 22c8b0b8
     }
 }
 
