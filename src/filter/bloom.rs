use super::*;
use ahash::AHasher;
use bitvec::order::Lsb0;
use bitvec::prelude::*;
use std::hash::Hasher;
use std::sync::RwLock;

// All usizes in structures are serialized as u64 in binary
#[derive(Clone)]
/// Bloom filter
pub struct Bloom {
<<<<<<< HEAD
    inner: Option<Arc<RwLock<BitVec<Lsb0, u64>>>>,
=======
    inner: Option<BitVec<u64, Lsb0>>,
>>>>>>> fc41a184
    bits_count: usize,
    hashers: Vec<AHasher>,
    config: Config,
}

impl Debug for Bloom {
    fn fmt(&self, f: &mut Formatter<'_>) -> FmtResult {
        struct InnerDebug(usize, usize);
        impl Debug for InnerDebug {
            fn fmt(&self, f: &mut Formatter<'_>) -> FmtResult {
                f.write_fmt(format_args!("{} ones from {}", self.0, self.1))
            }
        }
        f.debug_struct("Bloom")
            .field(
                "inner",
                &self.inner.as_ref().map(|x| {
                    let x = x.read().unwrap();
                    InnerDebug(x.count_ones(), x.len())
                }),
            )
            .field("bits_count", &self.bits_count)
            .finish()
    }
}

impl Default for Bloom {
    fn default() -> Self {
        Self {
            inner: Some(Default::default()),
            bits_count: 0,
            hashers: vec![],
            config: Default::default(),
        }
    }
}

#[async_trait::async_trait]
impl<K> FilterTrait<K> for Bloom
where
    K: AsRef<[u8]> + Sync + Send + Debug,
{
    fn add(&self, key: &K) {
        let _ = self.add(key);
    }

    fn contains_fast(&self, key: &K) -> FilterResult {
        self.contains_in_memory(key).unwrap_or_default()
    }

    async fn contains<P: BloomDataProvider>(&self, provider: &P, key: &K) -> FilterResult {
        if let Some(res) = self.contains_in_memory(key) {
            res
        } else {
            let res = self.contains_in_file(provider, key).await;
            res.map_err(|e| {
                error!("Failed to check filter for key {:?}: {}", key, e);
                e
            })
            .unwrap_or_default()
        }
    }

    fn offload_filter(&mut self) -> usize {
        self.offload_from_memory()
    }

    fn checked_add_assign(&mut self, other: &Self) -> bool {
        self.checked_add_assign(other)
    }

    fn memory_allocated(&self) -> usize {
        self.memory_allocated()
    }

    fn clear_filter(&mut self) {
        self.clear();
    }

    fn is_filter_offloaded(&self) -> bool {
        self.is_offloaded()
    }
}

/// Bloom filter configuration parameters.
#[derive(Debug, Clone, Serialize, Deserialize)]
pub struct Config {
    /// records count in one blob.
    pub elements: usize,
    /// number of hash functions, the more hash functions.
    /// you have, the slower bloom filter, and the quicker it fills up. If you
    /// have too few, however, you may suffer too many false positives.
    pub hashers_count: usize,
    /// number of bits in the inner buffer.
    pub max_buf_bits_count: usize,
    /// filter buf increase value.
    pub buf_increase_step: usize,
    /// filter incrementally increases buffer
    /// size by step and checks result false positive rate to be less than param.
    /// It stops once buffer reaches size of max_buf_bits_count.
    pub preferred_false_positive_rate: f64,
}

#[derive(Debug, Clone, Serialize, Deserialize)]
pub(crate) struct Save {
    config: Config,
    buf: Vec<u64>,
    bits_count: usize,
}

impl Default for Config {
    fn default() -> Self {
        Self {
            elements: 100_000,
            hashers_count: 2,
            max_buf_bits_count: 8_388_608, // 1Mb
            buf_increase_step: 8196,
            preferred_false_positive_rate: 0.001,
        }
    }
}

fn m_from_fpr(fpr: f64, k: f64, n: f64) -> f64 {
    -k * n / (1_f64 - fpr.powf(1_f64 / k)).ln()
}

fn bits_count_from_formula(config: &Config) -> usize {
    let max_bit_count = config.max_buf_bits_count; // 1Mb
    trace!("max bit count: {}", max_bit_count);
    let k = config.hashers_count;
    let n = config.elements as f64;
    trace!("bloom filter for {} elements", n);
    let mut bits_count = (n * k as f64 / 2_f64.ln()) as usize;
    let fpr = config.preferred_false_positive_rate;
    bits_count = bits_count.max(max_bit_count.min(m_from_fpr(fpr, k as f64, n) as usize));
    bits_count
}

#[allow(dead_code)]
fn false_positive_rate(k: f64, n: f64, m: f64) -> f64 {
    (1_f64 - 1_f64.exp().powf(-k * n / m)).powi(k as i32)
}

#[allow(dead_code)]
fn bits_count_via_iterations(config: &Config) -> usize {
    let max_bit_count = config.max_buf_bits_count; // 1Mb
    trace!("max bit count: {}", max_bit_count);
    let k = config.hashers_count;
    let elements = config.elements as f64;
    trace!("bloom filter for {} elements", elements);
    let mut bits_count = (elements * k as f64 / 2_f64.ln()) as usize;
    let bits_step = config.buf_increase_step;
    let mut fpr = 1_f64;
    while fpr > config.preferred_false_positive_rate {
        fpr = false_positive_rate(k as f64, elements, bits_count as f64);
        if bits_count >= max_bit_count {
            break;
        } else {
            bits_count = max_bit_count.min(bits_step + bits_count);
        }
    }
    bits_count
}

impl Bloom {
    /// Create new bloom filter
    pub fn new(config: Config) -> Self {
        let bits_count = bits_count_from_formula(&config);
        Self {
<<<<<<< HEAD
            inner: Some(Arc::new(RwLock::new(bitvec![Lsb0, u64; 0; bits_count]))),
=======
            inner: Some(bitvec![u64, Lsb0; 0; bits_count]),
>>>>>>> fc41a184
            hashers: Self::hashers(config.hashers_count),
            config,
            bits_count,
        }
    }

    /// Merge filters
    #[must_use]
    pub fn checked_add_assign(&mut self, other: &Bloom) -> bool {
        match (&mut self.inner, &other.inner) {
            (Some(inner), Some(other_inner)) => {
                let mut inner = inner.write().unwrap();
                let other_inner = other_inner.read().unwrap();
                if inner.len() != other_inner.len() {
                    return false;
                }
                inner
                    .as_raw_mut_slice()
                    .iter_mut()
                    .zip(other_inner.as_raw_slice())
                    .for_each(|(a, b)| *a |= *b);
                true
            }
            _ => false,
        }
    }

    /// Set in-memory filter buffer to zeroed array
    pub fn clear(&mut self) {
<<<<<<< HEAD
        self.inner = Some(Arc::new(RwLock::new(
            bitvec![Lsb0, u64; 0; self.bits_count],
        )));
=======
        self.inner = Some(bitvec![u64, Lsb0; 0; self.bits_count]);
>>>>>>> fc41a184
    }

    /// Check if filter offloaded
    pub fn is_offloaded(&self) -> bool {
        self.inner.is_none()
    }

    /// Clear in-memory filter buffer
    pub fn offload_from_memory(&mut self) -> usize {
        let freed = self
            .inner
            .as_ref()
            .map(|x| x.read().unwrap().capacity() / 8)
            .unwrap_or(0);
        self.inner = None;
        freed
    }

    fn hashers(k: usize) -> Vec<AHasher> {
        trace!("@TODO create configurable hashers???");
        (0..k)
            .map(|i| AHasher::new_with_keys((i + 1) as u128, (i + 2) as u128))
            .collect()
    }

    fn save(&self) -> Option<Save> {
        if let Some(inner) = &self.inner {
            let inner = inner.read().unwrap();
            Some(Save {
                config: self.config.clone(),
                buf: inner.as_raw_slice().to_vec(),
                bits_count: inner.len(),
            })
        } else {
            None
        }
    }

    fn from(save: Save) -> Self {
        let mut inner = BitVec::from_vec(save.buf);
        inner.truncate(save.bits_count);
        Self {
            hashers: Self::hashers(save.config.hashers_count),
            config: save.config,
            inner: Some(Arc::new(RwLock::new(inner))),
            bits_count: save.bits_count,
        }
    }

    /// Serialize filter to bytes
    pub fn to_raw(&self) -> Result<Vec<u8>> {
        let save = self
            .save()
            .ok_or_else(|| anyhow::anyhow!("Filter buffer offloaded, can't serialize"))?;
        bincode::serialize(&save).map_err(Into::into)
    }

    /// Deserialize filter from bytes
    pub fn from_raw(buf: &[u8]) -> Result<Self> {
        let save: Save = bincode::deserialize(buf)?;
        Ok(Self::from(save))
    }

    /// Add value to filter
    pub fn add(&self, item: impl AsRef<[u8]>) -> Result<()> {
        if let Some(inner) = &self.inner {
            let mut inner = inner.write().expect("rwlock");
            let len = inner.len() as u64;
            for h in Self::iter_indices_for_key(&self.hashers, len, item.as_ref()) {
                *inner
                    .get_mut(h as usize)
                    .expect("impossible due to mod by len") = true;
            }
            Ok(())
        } else {
            Err(anyhow::anyhow!("Can't add to in-file filter"))
        }
    }

    /// Check filter in-memory (if not offloaded)
    pub fn contains_in_memory(&self, item: impl AsRef<[u8]>) -> Option<FilterResult> {
        if let Some(inner) = &self.inner {
            let inner = inner.read().unwrap();
            let len = inner.len() as u64;
            // Check because .all on empty iterator returns true
            if len == 0 {
                return None;
            }
            if Self::iter_indices_for_key(&self.hashers, len, item.as_ref())
                .all(|i| *inner.get(i as usize).expect("unreachable"))
            {
                Some(FilterResult::NeedAdditionalCheck)
            } else {
                Some(FilterResult::NotContains)
            }
        } else {
            None
        }
    }

    // Returns empty iterator on len == 0
    fn iter_indices_for_key<'a>(
        hashers: &'a Vec<AHasher>,
        len: u64,
        item: &'a [u8],
    ) -> impl Iterator<Item = u64> + 'a {
        hashers.iter().cloned().filter_map(move |mut hasher| {
            hasher.write(item.as_ref());
            hasher.finish().checked_rem(len)
        })
    }

    /// Check filter by reading bits from file
    pub async fn contains_in_file<P: BloomDataProvider>(
        &self,
        provider: &P,
        item: impl AsRef<[u8]>,
    ) -> Result<FilterResult> {
        if self.bits_count == 0 {
            return Ok(FilterResult::NeedAdditionalCheck);
        }
        let mut hashers = self.hashers.clone();
        let start_pos = self.buffer_start_position().unwrap();
        for index in hashers.iter_mut().map(|hasher| {
            hasher.write(item.as_ref());
            hasher.finish() % self.bits_count as u64
        }) {
            let byte = provider.read_byte(start_pos + index / 8).await?;

            if !byte
                .view_bits::<Lsb0>()
                .get(index as usize % 8)
                .expect("unreachable")
            {
                return Ok(FilterResult::NotContains);
            }
        }
        Ok(FilterResult::NeedAdditionalCheck)
    }

    // bincode write len as u64 before Vec elements. sizeof(config) + sizeof(u64)
    fn buffer_start_position(&self) -> Result<u64> {
        Ok(bincode::serialized_size(&self.config)? + std::mem::size_of::<u64>() as u64)
    }

    /// Get amount of memory allocated for filter
    pub fn memory_allocated(&self) -> usize {
        self.inner
            .as_ref()
            .map_or(0, |buf| buf.read().unwrap().capacity() / 8)
    }
}

mod tests {
    #[test]
    fn check_inversed_formula() {
        use super::Config;
        const EPSILON: f64 = 0.01;

        let config = Config::default();

        let inversed_formula_value = super::bits_count_from_formula(&config);
        let iterations_method_value = super::bits_count_via_iterations(&config);

        let min_value = iterations_method_value.min(inversed_formula_value) as f64;
        let diff =
            ((iterations_method_value as f64 - inversed_formula_value as f64) / min_value).abs();

        assert!(
            diff < EPSILON,
            "description: {}\ninversed formula value: {}, iteration value: {}, diff: {}",
            "bits_count relative diff is more than EPSILON",
            inversed_formula_value,
            iterations_method_value,
            diff
        );

        let inversed_formula_fpr = super::false_positive_rate(
            config.hashers_count as f64,
            config.elements as f64,
            inversed_formula_value as f64,
        );
        let iterations_method_fpr = super::false_positive_rate(
            config.hashers_count as f64,
            config.elements as f64,
            iterations_method_value as f64,
        );

        let min_val = inversed_formula_fpr.min(iterations_method_fpr);
        let diff = (inversed_formula_fpr - iterations_method_fpr).abs() / min_val;
        assert!(
            diff < EPSILON,
            "description: {}\nfpr (inversed formula): {}, fpr (iterations method): {}, diff: {}",
            "fpr relative diff is more than EPSILON",
            inversed_formula_fpr,
            iterations_method_fpr,
            diff
        );
    }
}<|MERGE_RESOLUTION|>--- conflicted
+++ resolved
@@ -9,11 +9,7 @@
 #[derive(Clone)]
 /// Bloom filter
 pub struct Bloom {
-<<<<<<< HEAD
-    inner: Option<Arc<RwLock<BitVec<Lsb0, u64>>>>,
-=======
-    inner: Option<BitVec<u64, Lsb0>>,
->>>>>>> fc41a184
+    inner: Option<Arc<RwLock<BitVec<u64, Lsb0>>>>,
     bits_count: usize,
     hashers: Vec<AHasher>,
     config: Config,
@@ -183,11 +179,7 @@
     pub fn new(config: Config) -> Self {
         let bits_count = bits_count_from_formula(&config);
         Self {
-<<<<<<< HEAD
-            inner: Some(Arc::new(RwLock::new(bitvec![Lsb0, u64; 0; bits_count]))),
-=======
-            inner: Some(bitvec![u64, Lsb0; 0; bits_count]),
->>>>>>> fc41a184
+            inner: Some(Arc::new(RwLock::new(bitvec![u64, Lsb0; 0; bits_count]))),
             hashers: Self::hashers(config.hashers_count),
             config,
             bits_count,
@@ -217,13 +209,9 @@
 
     /// Set in-memory filter buffer to zeroed array
     pub fn clear(&mut self) {
-<<<<<<< HEAD
         self.inner = Some(Arc::new(RwLock::new(
-            bitvec![Lsb0, u64; 0; self.bits_count],
+            bitvec![u64, Lsb0; 0; self.bits_count],
         )));
-=======
-        self.inner = Some(bitvec![u64, Lsb0; 0; self.bits_count]);
->>>>>>> fc41a184
     }
 
     /// Check if filter offloaded
