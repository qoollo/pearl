--- conflicted
+++ resolved
@@ -153,13 +153,10 @@
     IndexChecksum,
     /// Index version.
     IndexVersion,
-<<<<<<< HEAD
     /// Index key size.
     IndexKeySize,
-=======
     /// Index magic byte
     IndexMagicByte,
->>>>>>> 7ee37f2b
     /// Record data checksum.
     RecordDataChecksum,
     /// Record header checksum.
