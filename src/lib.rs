--- conflicted
+++ resolved
@@ -74,10 +74,6 @@
     pub(crate) use crc::crc32::checksum_castagnoli as crc32;
     pub(crate) use futures::{
         future::{self, Future, FutureExt, TryFutureExt},
-<<<<<<< HEAD
-        io::{AsyncRead, AsyncReadExt, AsyncWrite, AsyncWriteExt},
-=======
->>>>>>> 8b8f5460
         lock::{Mutex, MutexGuard},
         stream::{futures_unordered::FuturesUnordered, Stream, TryStreamExt},
     };
@@ -89,13 +85,8 @@
         convert::TryInto,
         error,
         fmt::{Debug, Display, Formatter, Result as FmtResult},
-<<<<<<< HEAD
-        fs::{self, DirEntry, File as StdFile, OpenOptions},
-        io::{Error as IOError, ErrorKind as IOErrorKind, Read, Result as IOResult, Write},
-=======
         fs::{File as StdFile, Metadata, OpenOptions as StdOpenOptions},
-        io::{Error as IOError, ErrorKind as IOErrorKind, Result as IOResult, SeekFrom},
->>>>>>> 8b8f5460
+        io::{Error as IOError, ErrorKind as IOErrorKind, Result as IOResult},
         marker::PhantomData,
         num::TryFromIntError,
         os::unix::fs::{FileExt, OpenOptionsExt},
