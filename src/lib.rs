--- conflicted
+++ resolved
@@ -66,11 +66,7 @@
 pub use error::{Error, Kind as ErrorKind};
 pub use record::Meta;
 pub use rio;
-<<<<<<< HEAD
-pub use storage::{Builder, Key, RefKey, Storage, ArrayKey, ReadResult};
-=======
-pub use storage::{ArrayKey, Builder, Key, RefKey, Storage};
->>>>>>> aadd27b6
+pub use storage::{ArrayKey, Builder, Key, ReadResult, RefKey, Storage};
 
 mod prelude {
     use crc::{Crc, CRC_32_ISCSI};
