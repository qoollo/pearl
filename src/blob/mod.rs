--- conflicted
+++ resolved
@@ -12,10 +12,6 @@
 
 mod prelude {
     pub(crate) use super::*;
-<<<<<<< HEAD
-    pub(crate) use index::Index;
-=======
     pub(crate) use index::{FilterResult, Index};
->>>>>>> ca21f336
     pub(crate) use std::sync::atomic::AtomicU64;
 }