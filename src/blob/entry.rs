--- conflicted
+++ resolved
@@ -52,13 +52,9 @@
             .read_exact_at_allocate(self.header.data_size().try_into()?, data_offset)
             .await
             .map_err(|err| err.into_bincode_if_unexpected_eof())
-<<<<<<< HEAD
-            .with_context(|| format!("Error loading Record data from BLOB: {}", self.blob_file_name.to_path().display()))
-=======
-            .context("Error loading Record data")?;
+            .with_context(|| format!("Error loading Record data from BLOB: {}", self.blob_file_name.to_path().display()))?;
         self.header.data_checksum_audit(&data)?;
         Ok(data)
->>>>>>> b7ad5446
     }
 
     /// Loads meta data from fisk, and returns reference to it.
