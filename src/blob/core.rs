--- conflicted
+++ resolved
@@ -244,29 +244,11 @@
 
     async fn write_mut(&mut self, mut record: Record) -> Result<()> {
         debug!("blob write");
-<<<<<<< HEAD
-        let mut offset = self.current_offset.lock().await;
-        debug!("blob write record offset: {}", *offset);
-        record.set_offset(*offset)?;
-        let bytes_written = record.write_to_file(&self.file).await?;
-=======
         debug!("blob write record offset: {}", self.current_offset);
         record.set_offset(self.current_offset)?;
-        let buf = record.to_raw()?;
-        self.file
-            .write_append(&buf)
-            .await
-            .map_err(|e| -> anyhow::Error {
-                match e.kind() {
-                    kind if kind == IOErrorKind::Other || kind == IOErrorKind::NotFound => {
-                        Error::file_unavailable(kind).into()
-                    }
-                    _ => e.into(),
-                }
-            })?;
->>>>>>> aadd27b6
+        let bytes_written = record.write_to_file(&self.file).await?;
         self.index.push(record.header().clone())?;
-        self.current_offset += buf.len() as u64;
+        self.current_offset += bytes_written;
         Ok(())
     }
     async fn write_locked(
@@ -275,21 +257,10 @@
     ) -> Result<()> {
         debug!("blob write record offset: {}", blob.current_offset);
         record.set_offset(blob.current_offset)?;
-        let buf = record.to_raw()?;
-        blob.file
-            .write_append(&buf)
-            .await
-            .map_err(|e| -> anyhow::Error {
-                match e.kind() {
-                    kind if kind == IOErrorKind::Other || kind == IOErrorKind::NotFound => {
-                        Error::file_unavailable(kind).into()
-                    }
-                    _ => e.into(),
-                }
-            })?;
+        let bytes_written = record.write_to_file(&blob.file).await?;
         let mut blob = RwLockUpgradableReadGuard::upgrade(blob).await;
         blob.index.push(record.header().clone())?;
-        blob.current_offset += buf.len() as u64;
+        blob.current_offset += bytes_written;
         Ok(())
     }
 
