--- conflicted
+++ resolved
@@ -165,17 +165,9 @@
         debug!("blob write record offset: {}", *offset);
         record.set_offset(*offset)?;
         let buf = record.to_raw()?;
-<<<<<<< HEAD
-        let bytes_written = self.file.write_at(&buf, *offset).await?;
-        debug!("blob write bytes written: {}", bytes_written);
-        self.index.push(record.header().clone());
-        debug!("blob write data offset: {}", record.header().data_offset());
-        *offset += bytes_written as u64;
-=======
         let bytes_written = self.file.write_append(&buf).await? as u64;
         self.index.push(record.header().clone());
         *offset += bytes_written;
->>>>>>> f5f5ebd4
         Ok(())
     }
 
