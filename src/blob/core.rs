--- conflicted
+++ resolved
@@ -248,28 +248,11 @@
         debug!("blob write");
         debug!("blob write record offset: {}", self.current_offset);
         record.set_offset(self.current_offset)?;
-<<<<<<< HEAD
         let bytes_written = record.write_to_file(&self.file).await?;
-        self.index.push(record.header().clone())?;
+        let header = record.into_header();
+        self.index.push(key, header.clone())?;
         self.current_offset += bytes_written;
-        Ok(())
-=======
-        let buf = record.to_raw()?;
-        self.file
-            .write_append(&buf)
-            .await
-            .map_err(|e| -> anyhow::Error {
-                match e.kind() {
-                    kind if kind == IOErrorKind::Other || kind == IOErrorKind::NotFound => {
-                        Error::file_unavailable(kind).into()
-                    }
-                    _ => e.into(),
-                }
-            })?;
-        self.index.push(key, record.header().clone())?;
-        self.current_offset += buf.len() as u64;
-        Ok(record.into_header())
->>>>>>> 0fd56e7b
+        Ok(header)
     }
 
     async fn write_locked(
@@ -281,13 +264,8 @@
         record.set_offset(blob.current_offset)?;
         let bytes_written = record.write_to_file(&blob.file).await?;
         let mut blob = RwLockUpgradableReadGuard::upgrade(blob).await;
-<<<<<<< HEAD
-        blob.index.push(record.header().clone())?;
+        blob.index.push(key, record.into_header())?;
         blob.current_offset += bytes_written;
-=======
-        blob.index.push(key, record.header().clone())?;
-        blob.current_offset += buf.len() as u64;
->>>>>>> 0fd56e7b
         Ok(())
     }
 
