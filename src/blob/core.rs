use tokio::time::Instant;

use super::prelude::*;

use super::index::IndexTrait;

const BLOB_VERSION: u32 = 1;
const BLOB_MAGIC_BYTE: u64 = 0xdeaf_abcd;
const BLOB_INDEX_FILE_EXTENSION: &str = "index";

/// A [`Blob`] struct representing file with records,
/// provides methods for read/write access by key
///
/// [`Blob`]: struct.Blob.html
#[derive(Debug)]
pub struct Blob {
    header: Header,
    index: Index,
    name: FileName,
    file: File,
    current_offset: Arc<Mutex<u64>>,
}

impl Blob {
    /// # Description
    /// Creates new blob file with given [`FileName`].
    /// And creates index from existing `.index` file or scans corresponding blob.
    /// # Panic
    /// Panics if file with same path already exists
    ///
    /// [`FileName`]: struct.FileName.html
    pub(crate) async fn open_new(
        name: FileName,
        ioring: Option<Rio>,
        index_config: IndexConfig,
    ) -> Result<Self> {
        let file = File::create(name.to_path(), ioring.clone()).await?;
        let index = Self::create_index(name.clone(), ioring, index_config);
        let current_offset = Arc::new(Mutex::new(0));
        let header = Header::new();
        let mut blob = Self {
            header,
            index,
            name,
            file,
            current_offset,
        };
        blob.write_header().await?;
        Ok(blob)
    }

    pub fn name(&self) -> &FileName {
        &self.name
    }

    async fn write_header(&mut self) -> Result<()> {
        let buf = serialize(&self.header)?;
        let mut offset = self.current_offset.lock().await;
        let bytes_written = self.file.write_append(&buf).await? as u64;
        *offset = bytes_written;
        Ok(())
    }

    #[inline]
    fn create_index(mut name: FileName, ioring: Option<Rio>, index_config: IndexConfig) -> Index {
        name.extension = BLOB_INDEX_FILE_EXTENSION.to_owned();
        Index::new(name, ioring, index_config)
    }

    pub(crate) async fn dump(&mut self) -> Result<usize> {
        if self.index.on_disk() {
            Ok(0) // 0 bytes dumped
        } else {
            self.file
                .fsyncdata()
                .await
                .with_context(|| "Blob file dump failed!")?;
            self.index
                .dump()
                .await
                .with_context(|| "Blob index file dump failed!")
        }
    }

    pub(crate) async fn load_index(&mut self, blob_key_size: u16) -> Result<()> {
        if let Err(e) = self.index.load().await {
            warn!("error loading index: {}, regenerating", e);
            self.index.clear();
            self.try_regenerate_index(blob_key_size as usize).await?;
        }
        Ok(())
    }

    pub(crate) fn boxed(self) -> Box<Self> {
        Box::new(self)
    }

    pub(crate) async fn from_file(
        path: PathBuf,
        ioring: Option<Rio>,
        index_config: IndexConfig,
        blob_key_size: u16,
    ) -> Result<Self> {
        let now = Instant::now();
        let file = File::open(&path, ioring.clone()).await?;
        let name = FileName::from_path(&path)?;
        info!("{} blob init started", name);
        let size = file.size();
        let header = Header::new();
        Self::check_blob_header(&header)?;
        let mut index_name = name.clone();
        index_name.extension = BLOB_INDEX_FILE_EXTENSION.to_owned();
        trace!("looking for index file: [{}]", index_name);
        let mut is_index_corrupted = false;
        let index = if index_name.exists() {
            trace!("file exists");
<<<<<<< HEAD
            SimpleIndex::from_file(index_name.clone(), filter_config.is_some(), ioring.clone())
                .await
                .or_else(|error| {
                    if let Some(io_error) = error.downcast_ref::<IOError>() {
                        match io_error.kind() {
                            IOErrorKind::PermissionDenied | IOErrorKind::Other => {
                                warn!("index cannot be regenerated due to error: {}", io_error);
                                return Err(error);
                            }
                            _ => {}
                        }
                    }
                    is_index_corrupted = true;
                    Ok(SimpleIndex::new(index_name, ioring, filter_config))
                })?
=======
            Index::from_file(index_name, index_config, ioring).await?
>>>>>>> ca21f336
        } else {
            trace!("file not found, create new");
            Index::new(index_name, ioring, index_config)
        };
        trace!("index initialized");
        let header_size = bincode::serialized_size(&header)?;
        let mut blob = Self {
            header,
            file,
            name,
            index,
            current_offset: Arc::new(Mutex::new(size)),
        };
        trace!("call update index");
        if is_index_corrupted || size as u64 > header_size {
            blob.try_regenerate_index(blob_key_size as usize)
                .await
                .context("failed to regenerate index")?;
        } else {
            warn!("empty or corrupted blob: {:?}", path);
        }
        trace!("check data consistency");
        Self::check_data_consistency();
        info!(
            "{} init finished: {}ms",
            blob.name(),
            now.elapsed().as_millis()
        );
        Ok(blob)
    }

    async fn raw_records(&self, key_size: usize) -> Result<RawRecords> {
        RawRecords::start(
            self.file.clone(),
            bincode::serialized_size(&self.header)?,
            key_size,
        )
        .await
        .context("failed to create iterator for raw records")
    }

    pub(crate) async fn try_regenerate_index(&mut self, key_size: usize) -> Result<()> {
        info!("try regenerate index for blob: {}", self.name);
        if self.index.on_disk() {
            debug!("index already updated");
            return Ok(());
        }
        debug!("index file missed");
        let raw_r = self
            .raw_records(key_size)
            .await
            .context("failed to read raw records")?;
        debug!("raw records loaded");
        if let Some(headers) = raw_r.load().await.with_context(|| {
            format!(
                "load headers from blob file failed, {:?}",
                self.name.to_path()
            )
        })? {
            for header in headers {
                self.index.push(header).context("index push failed")?;
            }
        }
        debug!("index successfully generated: {}", self.index.name());
        Ok(())
    }

    pub(crate) const fn check_data_consistency() {
        // @TODO implement
    }

    fn check_blob_header(header: &Header) -> Result<()> {
        if header.magic_byte == BLOB_MAGIC_BYTE {
            Ok(())
        } else {
            Err(Error::validation("blob header magic byte is wrong").into())
        }
    }

    pub(crate) async fn write(&mut self, mut record: Record) -> Result<()> {
        debug!("blob write");
        let mut offset = self.current_offset.lock().await;
        debug!("blob write record offset: {}", *offset);
        record.set_offset(*offset)?;
        let buf = record.to_raw()?;
        let bytes_written = self
            .file
            .write_append(&buf)
            .await
            .map_err(|e| -> anyhow::Error {
                match e.kind() {
                    kind if kind == IOErrorKind::Other || kind == IOErrorKind::NotFound => {
                        Error::file_unavailable(kind).into()
                    }
                    _ => e.into(),
                }
            })? as u64;
        self.index.push(record.header().clone())?;
        *offset += bytes_written;
        Ok(())
    }

    pub(crate) async fn read_any(
        &self,
        key: &[u8],
        meta: Option<&Meta>,
        check_filters: bool,
    ) -> Result<Vec<u8>> {
        debug!("blob read any");
        let entry = self
            .get_entry(key, meta, check_filters)
            .await?
            .ok_or_else(|| Error::from(ErrorKind::RecordNotFound))?;
        debug!("blob read any entry found");
        let buf = entry
            .load()
            .await
            .with_context(|| format!("failed to read key {:?} with meta {:?}", key, meta))?
            .into_data();
        debug!("blob read any entry loaded bytes: {}", buf.len());
        Ok(buf)
    }

    #[inline]
    pub(crate) async fn read_all_entries(&self, key: &[u8]) -> Result<Option<Vec<Entry>>> {
        let headers = self.index.get_all(key).await?;
        Ok(headers.map(|h| {
            debug!("blob core read all {} headers", h.len());
            Self::headers_to_entries(h, &self.file)
        }))
    }

    fn headers_to_entries(headers: Vec<RecordHeader>, file: &File) -> Vec<Entry> {
        headers
            .into_iter()
            .map(|header| Entry::new(header, file.clone()))
            .collect()
    }

    async fn get_entry(
        &self,
        key: &[u8],
        meta: Option<&Meta>,
        check_filters: bool,
    ) -> Result<Option<Entry>> {
        debug!("blob get any entry {:?}, {:?}", key, meta);
        if check_filters && !self.check_filters(key) {
            debug!("Key was filtered out by filters");
            Ok(None)
        } else if let Some(meta) = meta {
            debug!("blob get any entry meta: {:?}", meta);
            self.get_entry_with_meta(key, meta).await
        } else {
            debug!("blob get any entry bloom true no meta");
            if let Some(header) = self
                .index
                .get_any(key)
                .await
                .with_context(|| "blob index get any failed")?
            {
                let entry = Entry::new(header, self.file.clone());
                debug!("blob, get any entry, bloom true no meta, entry found");
                Ok(Some(entry))
            } else {
                Ok(None)
            }
        }
    }

    async fn get_entry_with_meta(&self, key: &[u8], meta: &Meta) -> Result<Option<Entry>> {
        let headers = self.index.get_all(key).await?;
        if let Some(headers) = headers {
            let entries = Self::headers_to_entries(headers, &self.file);
            self.filter_entries(entries, meta).await
        } else {
            Ok(None)
        }
    }

    async fn filter_entries(&self, entries: Vec<Entry>, meta: &Meta) -> Result<Option<Entry>> {
        for mut entry in entries {
            if Some(meta) == entry.load_meta().await? {
                return Ok(Some(entry));
            }
        }
        Ok(None)
    }

    pub(crate) async fn contains(&self, key: &[u8], meta: Option<&Meta>) -> Result<bool> {
        debug!("blob contains");
        let contains = self.get_entry(key, meta, true).await?.is_some();
        debug!("blob contains any: {}", contains);
        Ok(contains)
    }

    #[inline]
    pub(crate) fn file_size(&self) -> u64 {
        self.file.size()
    }

    pub(crate) fn records_count(&self) -> usize {
        self.index.count()
    }

    pub(crate) async fn fsyncdata(&self) -> IOResult<()> {
        self.file.fsyncdata().await
    }

    #[inline]
    pub(crate) const fn id(&self) -> usize {
        self.name.id
    }

    pub(crate) fn check_filters(&self, key: &[u8]) -> bool {
        trace!("check filters (range and bloom)");
        if let FilterResult::NotContains = self.index.check_filters_key(key) {
            false
        } else {
            true
        }
    }

    pub(crate) async fn check_filters_non_blocking(&self, key: &[u8]) -> bool {
        self.check_filters(key)
    }

    pub(crate) fn index_memory(&self) -> usize {
        self.index.memory_used()
    }
}

#[derive(Debug, Clone)]
pub struct FileName {
    name_prefix: String,
    id: usize,
    extension: String,
    dir: PathBuf,
}

impl FileName {
    pub const fn new(name_prefix: String, id: usize, extension: String, dir: PathBuf) -> Self {
        Self {
            name_prefix,
            id,
            extension,
            dir,
        }
    }

    pub(crate) fn from_path(path: &Path) -> Result<Self> {
        Self::try_from_path(path).ok_or_else(|| Error::file_pattern(path.to_owned()).into())
    }

    pub fn to_path(&self) -> PathBuf {
        self.dir.join(self.to_string())
    }

    fn try_from_path(path: &Path) -> Option<Self> {
        let extension = path.extension()?.to_str()?.to_owned();
        let stem = path.file_stem()?;
        let mut parts = stem
            .to_str()?
            .splitn(2, '.')
            .collect::<Vec<_>>()
            .into_iter();
        let name_prefix = parts.next()?.to_owned();
        let id = parts.next()?.parse().ok()?;
        let dir = path.parent()?.to_owned();
        Some(Self {
            name_prefix,
            id,
            extension,
            dir,
        })
    }

    fn exists(&self) -> bool {
        self.to_path().exists()
    }
}

impl Display for FileName {
    fn fmt(&self, f: &mut Formatter<'_>) -> FmtResult {
        write!(f, "{}.{}.{}", self.name_prefix, self.id, self.extension)
    }
}

#[derive(Debug, Clone, Serialize, Deserialize)]
struct Header {
    magic_byte: u64,
    version: u32,
    flags: u64,
}

impl Header {
    pub const fn new() -> Self {
        Self {
            magic_byte: BLOB_MAGIC_BYTE,
            version: BLOB_VERSION,
            flags: 0,
        }
    }
}

#[derive(Debug)]
pub struct Location {
    offset: u64,
    size: usize,
}

struct RawRecords {
    current_offset: u64,
    record_header_size: u64,
    file: File,
}

impl RawRecords {
    async fn start(file: File, blob_header_size: u64, key_size: usize) -> Result<Self> {
        let current_offset = blob_header_size;
        debug!("blob raw records start, current offset: {}", current_offset);
        let size_of_len = bincode::serialized_size(&(0_usize))? as usize;
        let size_of_magic_byte = bincode::serialized_size(&RECORD_MAGIC_BYTE)? as usize;
        debug!(
            "blob raw records start, read at: size {}, offset: {}",
            size_of_len,
            current_offset + size_of_len as u64
        );
        // plus size of usize because serialized
        // vector contains usize len in front
        let mut buf = vec![0; size_of_magic_byte + size_of_len];
        file.read_at(&mut buf, current_offset).await?;
        let (magic_byte_buf, key_len_buf) = buf.split_at(size_of_magic_byte);
        debug!("blob raw records start, read at {} bytes", buf.len());
        let magic_byte = bincode::deserialize::<u64>(magic_byte_buf)
            .context("failed to deserialize magic byte")?;
        Self::check_record_header_magic_byte(magic_byte)?;
        let key_len = bincode::deserialize::<usize>(key_len_buf)
            .context("failed to deserialize index buf vec length")?;
        if key_len != key_size {
            let msg = "blob key_sizeis not equal to pearl compile-time key size";
            return Err(Error::validation(msg).into());
        }
        let record_header_size = RecordHeader::default().serialized_size() + key_len as u64;
        debug!(
            "blob raw records start, record header size: {}",
            record_header_size
        );
        Ok(Self {
            current_offset,
            record_header_size,
            file,
        })
    }

    fn check_record_header_magic_byte(magic_byte: u64) -> Result<()> {
        if magic_byte == RECORD_MAGIC_BYTE {
            Ok(())
        } else {
            Err(Error::validation("First record's magic byte is wrong").into())
        }
    }

    async fn load(mut self) -> Result<Option<Vec<RecordHeader>>> {
        debug!("blob raw records load");
        let mut headers = Vec::new();
        while self.current_offset < self.file.size() {
            let header = self.read_current_record_header().await.with_context(|| {
                format!("read record header failed, at {}", self.current_offset)
            })?;
            headers.push(header);
        }
        if headers.is_empty() {
            Ok(None)
        } else {
            Ok(Some(headers))
        }
    }

    async fn read_current_record_header(&mut self) -> Result<RecordHeader> {
        let mut buf = vec![0; self.record_header_size as usize];
        self.file
            .read_at(&mut buf, self.current_offset)
            .await
            .with_context(|| format!("read at call failed, size {}", self.current_offset))?;
        let header = RecordHeader::from_raw(&buf).with_context(|| {
            format!(
                "header deserialization from raw failed, buf len: {}",
                buf.len()
            )
        })?;
        self.current_offset += self.record_header_size;
        self.current_offset += header.meta_size();
        self.current_offset += header.data_size();
        Ok(header)
    }
}<|MERGE_RESOLUTION|>--- conflicted
+++ resolved
@@ -114,8 +114,7 @@
         let mut is_index_corrupted = false;
         let index = if index_name.exists() {
             trace!("file exists");
-<<<<<<< HEAD
-            SimpleIndex::from_file(index_name.clone(), filter_config.is_some(), ioring.clone())
+            Index::from_file(index_name, index_config, ioring)
                 .await
                 .or_else(|error| {
                     if let Some(io_error) = error.downcast_ref::<IOError>() {
@@ -130,9 +129,6 @@
                     is_index_corrupted = true;
                     Ok(SimpleIndex::new(index_name, ioring, filter_config))
                 })?
-=======
-            Index::from_file(index_name, index_config, ioring).await?
->>>>>>> ca21f336
         } else {
             trace!("file not found, create new");
             Index::new(index_name, ioring, index_config)
