--- conflicted
+++ resolved
@@ -603,17 +603,10 @@
         }
     }
 
-<<<<<<< HEAD
-    async fn read_current_record(&mut self, read_data: bool) -> Result<(RecordHeader, Option<Vec<u8>>)> {
-        let mut buf = vec![0; self.record_header_size as usize];
-        self.file
-            .read_at(&mut buf, self.current_offset)
-=======
-    async fn read_current_record_header(&mut self) -> Result<RecordHeader> {
+    async fn read_current_record(&mut self, read_data: bool) -> Result<(RecordHeader, Option<Bytes>)> {
         let buf = self
             .file
             .read_exact_at_allocate(self.record_header_size as usize, self.current_offset)
->>>>>>> a2d14047
             .await
             .with_context(|| format!("read at call failed, size {}", self.current_offset))?;
         let header = RecordHeader::from_raw(&buf)
@@ -630,10 +623,10 @@
             if read_data {
                 buf.resize(header.data_size() as usize, 0);
                 self.file
-                    .read_at(&mut buf, self.current_offset)
+                    .read_exact_at(&mut buf, self.current_offset)
                     .await
                     .with_context(|| format!("read at call failed, size {}", self.current_offset))?;
-                Some(buf)
+                Some(buf.freeze())
             } else {
                 None
             };
