--- conflicted
+++ resolved
@@ -262,15 +262,15 @@
         }))
     }
 
-    pub(crate) async fn mark_all_as_deleted<K: Key>(&mut self, key: &K) -> Result<Option<u64>> {
-        if self.index.get_any(key.as_ref()).await?.is_some() {
+    pub(crate) async fn mark_all_as_deleted(&mut self, key: &K) -> Result<Option<u64>> {
+        if self.index.get_any(key).await?.is_some() {
             let on_disk = self.index.on_disk();
             if on_disk {
-                self.load_index(K::LEN).await?;
+                self.load_index().await?;
             }
             let record = Record::deleted(key)?;
             self.write(record).await?;
-            let res = self.index.mark_all_as_deleted(key.as_ref()).await?;
+            let res = self.index.mark_all_as_deleted(key)?;
             if on_disk {
                 self.dump().await?;
             }
@@ -536,7 +536,6 @@
     }
 }
 
-<<<<<<< HEAD
 pub(crate) fn filter_deleted_headers(headers: Vec<RecordHeader>) -> Vec<RecordHeader> {
     let mut headers_map: BTreeMap<Vec<u8>, Vec<RecordHeader>> = BTreeMap::new();
     // Avoid of unnecessary copying keys
@@ -555,7 +554,8 @@
             headers.into_iter().rev().take_while(|h| !h.is_deleted())
         })
         .collect()
-=======
+}
+
 #[async_trait::async_trait]
 impl<K> BloomProvider<K> for Blob<K>
 where
@@ -585,5 +585,4 @@
     async fn filter_memory_allocated(&self) -> usize {
         self.index.get_bloom_filter().memory_allocated()
     }
->>>>>>> 1e0aa62a
 }