use std::time::SystemTime;

use async_std::sync::RwLockUpgradableReadGuard;
use tokio::time::Instant;

use crate::error::ValidationErrorKind;
use crate::filter::{CombinedFilter, FilterTrait};
use crate::storage::ReadResult;

use super::prelude::*;

use super::{header::Header, index::IndexTrait};

pub(crate) const BLOB_INDEX_FILE_EXTENSION: &str = "index";

/// A [`Blob`] struct representing file with records,
/// provides methods for read/write access by key
///
/// [`Blob`]: struct.Blob.html
#[derive(Debug)]
pub struct Blob<K>
where
    for<'a> K: Key<'a>,
{
    header: Header,
    index: Index<K>,
    name: FileName,
    file: File,
    current_offset: u64,
    created_at: SystemTime,
}

impl<K> Blob<K>
where
    for<'a> K: Key<'a> + 'static,
{
    /// # Description
    /// Creates new blob file with given [`FileName`].
    /// And creates index from existing `.index` file or scans corresponding blob.
    /// # Panic
    /// Panics if file with same path already exists
    ///
    /// [`FileName`]: struct.FileName.html
    pub(crate) async fn open_new(
        name: FileName,
        ioring: Option<Rio>,
        index_config: IndexConfig,
    ) -> Result<Self> {
        let file = File::create(name.to_path(), ioring.clone()).await?;
        let index = Self::create_index(name.clone(), ioring, index_config);
        let header = Header::new();
        let mut blob = Self {
            header,
            index,
            name,
            file,
            current_offset: 0,
            created_at: SystemTime::now(),
        };
        blob.write_header().await?;
        Ok(blob)
    }

    pub fn name(&self) -> &FileName {
        &self.name
    }

    pub(crate) fn created_at(&self) -> SystemTime {
        self.created_at
    }

    async fn write_header(&mut self) -> Result<()> {
        let buf = serialize(&self.header)?;
        self.file.write_append(&buf).await?;
        self.current_offset = buf.len() as u64;
        Ok(())
    }

    #[inline]
    fn create_index(
        mut name: FileName,
        ioring: Option<Rio>,
        index_config: IndexConfig,
    ) -> Index<K> {
        name.extension = BLOB_INDEX_FILE_EXTENSION.to_owned();
        Index::new(name, ioring, index_config)
    }

    pub(crate) async fn dump(&mut self) -> Result<usize> {
        if self.index.on_disk() {
            Ok(0) // 0 bytes dumped
        } else {
            self.fsyncdata()
                .await
                .with_context(|| format!("blob file dump failed: {:?}", self.name.to_path()))?;

            self.index.dump(self.file_size()).await.with_context(|| {
                format!(
                    "index file dump failed, associated blob file: {:?}",
                    self.name.to_path()
                )
            })
        }
    }

    pub(crate) async fn load_index(&mut self) -> Result<()> {
        if let Err(e) = self.index.load(self.file_size()).await {
            warn!("error loading index: {}, regenerating", e);
            self.index.clear();
            self.try_regenerate_index().await?;
        }
        Ok(())
    }

    pub(crate) fn boxed(self) -> Box<Self> {
        Box::new(self)
    }

    pub(crate) async fn from_file(
        path: PathBuf,
        ioring: Option<Rio>,
        index_config: IndexConfig,
    ) -> Result<Self> {
        let now = Instant::now();
        let file = File::open(&path, ioring.clone()).await?;
        let name = FileName::from_path(&path)?;
        info!("{} blob init started", name);
        let size = file.size();

        let header = Header::from_file(&name, ioring.clone())
            .await
            .with_context(|| format!("failed to read blob header. Blob file: {:?}", path))?;

        let mut index_name = name.clone();
        index_name.extension = BLOB_INDEX_FILE_EXTENSION.to_owned();
        trace!("looking for index file: [{}]", index_name);
        let mut is_index_corrupted = false;
        let index = if index_name.exists() {
            trace!("file exists");
            Index::from_file(
                index_name.clone(),
                index_config.clone(),
                ioring.clone(),
                size,
            )
            .await
            .or_else(|error| {
                if let Some(io_error) = error.downcast_ref::<IOError>() {
                    match io_error.kind() {
                        IOErrorKind::PermissionDenied | IOErrorKind::Other => {
                            warn!(
                                "index for file '{:?}' cannot be regenerated due to an error: {}",
                                path, io_error
                            );
                            return Err(error);
                        }
                        _ => {}
                    }
                }
                is_index_corrupted = true;
                Ok(Index::new(index_name, ioring, index_config))
            })?
        } else {
            trace!("file not found, create new");
            Index::new(index_name, ioring, index_config)
        };
        trace!("index initialized");
        let header_size = bincode::serialized_size(&header)?;
        let created_at = file.created_at()?;
        let mut blob = Self {
            header,
            file,
            name,
            index,
            current_offset: size,
            created_at,
        };
        trace!("call update index");
        if is_index_corrupted || size as u64 > header_size {
            blob.try_regenerate_index()
                .await
                .with_context(|| format!("failed to regenerate index for blob file: {:?}", path))?;
        } else {
            warn!("empty or corrupted blob: {:?}", path);
        }
        trace!("check data consistency");
        Self::check_data_consistency();
        info!(
            "{} init finished: {}ms",
            blob.name(),
            now.elapsed().as_millis()
        );
        Ok(blob)
    }

    async fn raw_records(&self) -> Result<RawRecords> {
        RawRecords::start(
            self.file.clone(),
            bincode::serialized_size(&self.header)?,
            K::LEN as usize,
        )
        .await
        .context("failed to create iterator for raw records")
    }

    pub(crate) async fn try_regenerate_index(&mut self) -> Result<()> {
        info!("try regenerate index for blob: {}", self.name);
        if self.index.on_disk() {
            debug!("index already updated");
            return Ok(());
        }
        debug!("index file missed");
        let raw_r = self.raw_records().await.with_context(|| {
            format!(
                "failed to read raw records from blob {:?}",
                self.name.to_path()
            )
        })?;
        debug!("raw records loaded");
        if let Some(headers) = raw_r.load().await.with_context(|| {
            format!(
                "load headers from blob file failed, {:?}",
                self.name.to_path()
            )
        })? {
            let headers = filter_deleted_headers(headers);
            for header in headers {
                self.index.push(header).context("index push failed")?;
            }
        }
        debug!("index successfully generated: {}", self.index.name());
        Ok(())
    }

    pub(crate) fn check_data_consistency() {
        // @TODO implement
    }

    pub(crate) async fn write(blob: &ASRwLock<Self>, record: Record) -> Result<()> {
        debug!("blob write");
        // Only one upgradable_read lock is allowed at a time
        let blob = blob.upgradable_read().await;
        Self::write_locked(blob, record).await
    }

    async fn write_mut(&mut self, mut record: Record) -> Result<()> {
        debug!("blob write");
        debug!("blob write record offset: {}", self.current_offset);
        record.set_offset(self.current_offset)?;
        let buf = record.to_raw()?;
        self.file
            .write_append(&buf)
            .await
            .map_err(|e| -> anyhow::Error {
                match e.kind() {
                    kind if kind == IOErrorKind::Other || kind == IOErrorKind::NotFound => {
                        Error::file_unavailable(kind).into()
                    }
                    _ => e.into(),
                }
            })?;
        self.index.push(record.header().clone())?;
        self.current_offset += buf.len() as u64;
        Ok(())
    }
    async fn write_locked(
        blob: ASRwLockUpgradableReadGuard<'_, Blob<K>>,
        mut record: Record,
    ) -> Result<()> {
        debug!("blob write record offset: {}", blob.current_offset);
        record.set_offset(blob.current_offset)?;
        let buf = record.to_raw()?;
        blob.file
            .write_append(&buf)
            .await
            .map_err(|e| -> anyhow::Error {
                match e.kind() {
                    kind if kind == IOErrorKind::Other || kind == IOErrorKind::NotFound => {
                        Error::file_unavailable(kind).into()
                    }
                    _ => e.into(),
                }
            })?;
        let mut blob = RwLockUpgradableReadGuard::upgrade(blob).await;
        blob.index.push(record.header().clone())?;
        blob.current_offset += buf.len() as u64;
        Ok(())
    }

    pub(crate) async fn read_any(
        &self,
        key: &K,
        meta: Option<&Meta>,
        check_filters: bool,
    ) -> Result<ReadResult<Vec<u8>>> {
        debug!("blob read any");
<<<<<<< HEAD
        let entry = self.get_entry(key, meta, check_filters).await?;
        match entry {
            ReadResult::Found(entry) => {
                debug!("blob read any entry found");
                let buf = entry
                    .load()
                    .await
                    .with_context(|| {
                        format!(
                            "failed to read key {:?} with meta {:?} from blob {:?}",
                            key,
                            meta,
                            self.name.to_path()
                        )
                    })?
                    .into_data();
                debug!("blob read any entry loaded bytes: {}", buf.len());
                Ok(ReadResult::Found(buf))
            }
            ReadResult::Deleted(ts) => Ok(ReadResult::Deleted(ts)),
            ReadResult::NotFound => Ok(ReadResult::NotFound),
        }
=======
        let entry = self
            .get_entry(key, meta, check_filters)
            .await?
            .ok_or_else(|| Error::from(ErrorKind::RecordNotFound))?;
        debug!("blob read any entry found");
        let buf = entry
            .load()
            .await
            .with_context(|| {
                format!(
                    "failed to read key {:?} with meta {:?} from blob {:?}",
                    key,
                    meta,
                    self.name.to_path()
                )
            })?
            .into_data();
        debug!("blob read any entry loaded bytes: {}", buf.len());
        Ok(buf)
>>>>>>> aadd27b6
    }

    #[inline]
    pub(crate) async fn read_all_entries(&self, key: &K) -> Result<Option<Vec<Entry>>> {
        let headers = self.index.get_all(key).await?;
        Ok(headers.map(|h| {
            debug!("blob core read all {} headers", h.len());
            Self::headers_to_entries(h, &self.file)
        }))
    }

    pub(crate) async fn mark_all_as_deleted(
        &mut self,
        key: &K,
        force_write: bool,
    ) -> Result<Option<u64>> {
        if force_write || self.index.get_any(key).await?.is_meaningful() {
            let on_disk = self.index.on_disk();
            if on_disk {
                self.load_index().await?;
            }
            let record = Record::deleted(key)?;
            self.write_mut(record).await?;
            let res = self.index.mark_all_as_deleted(key)?;
            Ok(res)
        } else {
            Ok(None)
        }
    }

    fn headers_to_entries(headers: Vec<RecordHeader>, file: &File) -> Vec<Entry> {
        headers
            .into_iter()
            .map(|header| Entry::new(header, file.clone()))
            .collect()
    }

    async fn get_entry(
        &self,
        key: &K,
        meta: Option<&Meta>,
        check_filters: bool,
    ) -> Result<ReadResult<Entry>> {
        debug!("blob get any entry {:?}, {:?}", key, meta);
        if check_filters && self.check_filter(key).await == FilterResult::NotContains {
            debug!("Key was filtered out by filters");
            Ok(ReadResult::NotFound)
        } else if let Some(meta) = meta {
            debug!("blob get any entry meta: {:?}", meta);
            self.get_entry_with_meta(key, meta).await
        } else {
            debug!("blob get any entry bloom true no meta");
<<<<<<< HEAD
            Ok(self
                .index
                .get_any(key)
                .await
                .with_context(|| {
                    format!("index get any failed for blob: {:?}", self.name.to_path())
                })?
                .map(|header| {
                    let entry = Entry::new(header, self.file.clone());
                    debug!("blob, get any entry, bloom true no meta, entry found");
                    entry
                }))
=======
            if let Some(header) = self.index.get_any(key).await.with_context(|| {
                format!("index get any failed for blob: {:?}", self.name.to_path())
            })? {
                let entry = Entry::new(header, self.file.clone());
                debug!("blob, get any entry, bloom true no meta, entry found");
                Ok(Some(entry))
            } else {
                Ok(None)
            }
>>>>>>> aadd27b6
        }
    }

    async fn get_entry_with_meta(&self, key: &K, meta: &Meta) -> Result<ReadResult<Entry>> {
        let headers = self.index.get_all(key).await?;
        if let Some(headers) = headers {
            let entries = Self::headers_to_entries(headers, &self.file);
            self.filter_entries(entries, meta).await
        } else {
            Ok(ReadResult::NotFound)
        }
    }

    async fn filter_entries(&self, entries: Vec<Entry>, meta: &Meta) -> Result<ReadResult<Entry>> {
        for mut entry in entries {
            if Some(meta) == entry.load_meta().await? {
                return Ok(if entry.header().is_deleted() {
                    ReadResult::Deleted(entry.header().created())
                } else {
                    ReadResult::Found(entry)
                });
            }
        }
        Ok(ReadResult::NotFound)
    }

    pub(crate) async fn contains(&self, key: &K, meta: Option<&Meta>) -> Result<ReadResult<u64>> {
        debug!("blob contains");
        let contains = self
            .get_entry(key, meta, true)
            .await?
            .map(|e| e.header().created());
        debug!("blob contains any: {:?}", contains);
        Ok(contains)
    }

    #[inline]
    pub(crate) fn file_size(&self) -> u64 {
        self.file.size()
    }

    pub(crate) fn records_count(&self) -> usize {
        self.index.count()
    }

    pub(crate) async fn fsyncdata(&self) -> IOResult<()> {
        self.file.fsyncdata().await
    }

    #[inline]
    pub(crate) fn id(&self) -> usize {
        self.name.id
    }

    pub(crate) fn index_memory(&self) -> usize {
        self.index.memory_used()
    }

    pub(crate) fn disk_used(&self) -> u64 {
        self.file_size() + self.index.disk_used()
    }
}

#[derive(Debug, Clone)]
pub struct FileName {
    name_prefix: String,
    id: usize,
    extension: String,
    dir: PathBuf,
}

impl FileName {
    pub const fn new(name_prefix: String, id: usize, extension: String, dir: PathBuf) -> Self {
        Self {
            name_prefix,
            id,
            extension,
            dir,
        }
    }

    pub(crate) fn from_path(path: &Path) -> Result<Self> {
        Self::try_from_path(path).ok_or_else(|| Error::file_pattern(path.to_owned()).into())
    }

    pub fn to_path(&self) -> PathBuf {
        self.dir.join(self.to_string())
    }

    fn try_from_path(path: &Path) -> Option<Self> {
        let extension = path.extension()?.to_str()?.to_owned();
        let stem = path.file_stem()?;
        let mut parts = stem
            .to_str()?
            .splitn(2, '.')
            .collect::<Vec<_>>()
            .into_iter();
        let name_prefix = parts.next()?.to_owned();
        let id = parts.next()?.parse().ok()?;
        let dir = path.parent()?.to_owned();
        Some(Self {
            name_prefix,
            id,
            extension,
            dir,
        })
    }

    fn exists(&self) -> bool {
        self.to_path().exists()
    }
}

impl Display for FileName {
    fn fmt(&self, f: &mut Formatter<'_>) -> FmtResult {
        write!(f, "{}.{}.{}", self.name_prefix, self.id, self.extension)
    }
}

struct RawRecords {
    current_offset: u64,
    record_header_size: u64,
    file: File,
}

impl RawRecords {
    async fn start(file: File, blob_header_size: u64, key_size: usize) -> Result<Self> {
        let current_offset = blob_header_size;
        debug!("blob raw records start, current offset: {}", current_offset);
        let size_of_len = bincode::serialized_size(&(0_usize))? as usize;
        let size_of_magic_byte = bincode::serialized_size(&RECORD_MAGIC_BYTE)? as usize;
        debug!(
            "blob raw records start, read at: size {}, offset: {}",
            size_of_len,
            current_offset + size_of_len as u64
        );
        // plus size of usize because serialized
        // vector contains usize len in front
        let mut buf = vec![0; size_of_magic_byte + size_of_len];
        file.read_at(&mut buf, current_offset).await?;
        let (magic_byte_buf, key_len_buf) = buf.split_at(size_of_magic_byte);
        debug!("blob raw records start, read at {} bytes", buf.len());
        let magic_byte = bincode::deserialize::<u64>(magic_byte_buf)
            .context("failed to deserialize magic byte")?;
        Self::check_record_header_magic_byte(magic_byte)?;
        let key_len = bincode::deserialize::<usize>(key_len_buf)
            .context("failed to deserialize index buf vec length")?;
        if key_len != key_size {
            let msg = "blob key_size is not equal to pearl compile-time key size";
            return Err(Error::validation(ValidationErrorKind::BlobKeySize, msg).into());
        }
        let record_header_size = RecordHeader::default().serialized_size() + key_len as u64;
        debug!(
            "blob raw records start, record header size: {}",
            record_header_size
        );
        Ok(Self {
            current_offset,
            record_header_size,
            file,
        })
    }

    fn check_record_header_magic_byte(magic_byte: u64) -> Result<()> {
        if magic_byte == RECORD_MAGIC_BYTE {
            Ok(())
        } else {
            let param = ValidationErrorKind::RecordMagicByte;
            Err(Error::validation(param, "First record's magic byte is wrong").into())
        }
    }

    async fn load(mut self) -> Result<Option<Vec<RecordHeader>>> {
        debug!("blob raw records load");
        let mut headers = Vec::new();
        while self.current_offset < self.file.size() {
            let header = self.read_current_record_header().await.with_context(|| {
                format!("read record header failed, at {}", self.current_offset)
            })?;
            headers.push(header);
        }
        if headers.is_empty() {
            Ok(None)
        } else {
            Ok(Some(headers))
        }
    }

    async fn read_current_record_header(&mut self) -> Result<RecordHeader> {
        let mut buf = vec![0; self.record_header_size as usize];
        self.file
            .read_at(&mut buf, self.current_offset)
            .await
            .with_context(|| format!("read at call failed, size {}", self.current_offset))?;
        let header = RecordHeader::from_raw(&buf)
            .map_err(|e| Error::from(ErrorKind::Bincode(e.to_string())))
            .with_context(|| {
                format!(
                    "header deserialization from raw failed, buf len: {}",
                    buf.len()
                )
            })?;
        self.current_offset += self.record_header_size;
        self.current_offset += header.meta_size();
        self.current_offset += header.data_size();
        Ok(header)
    }
}

pub(crate) fn filter_deleted_headers(headers: Vec<RecordHeader>) -> Vec<RecordHeader> {
    let deleted = headers.iter().fold(BTreeMap::new(), |mut map, h| {
        if h.is_deleted() {
            let entry = map.entry(h.key().to_vec()).or_insert(h.created());
            *entry = h.created().max(*entry);
        }
        map
    });
    if deleted.is_empty() {
        return headers;
    }

    let mut new_headers = vec![];
    for header in headers {
        if deleted.get(header.key()).cloned().unwrap_or_default() < header.created() {
            new_headers.push(header);
        }
    }
    new_headers
}

#[async_trait::async_trait]
impl<K> BloomProvider<K> for Blob<K>
where
    for<'a> K: Key<'a> + 'static,
{
    type Filter = CombinedFilter<K>;
    async fn check_filter(&self, item: &K) -> FilterResult {
        self.index.get_filter().contains(&self.index, item).await
    }

    fn check_filter_fast(&self, item: &K) -> FilterResult {
        self.index.get_filter().contains_fast(item)
    }

    async fn offload_buffer(&mut self, _: usize, _: usize) -> usize {
        self.index.offload_filter()
    }

    async fn get_filter(&self) -> Option<Self::Filter> {
        Some(self.index.get_filter().clone())
    }

    fn get_filter_fast(&self) -> Option<&Self::Filter> {
        Some(self.index.get_filter())
    }

    async fn filter_memory_allocated(&self) -> usize {
        self.index.get_filter().memory_allocated()
    }
}<|MERGE_RESOLUTION|>--- conflicted
+++ resolved
@@ -294,7 +294,6 @@
         check_filters: bool,
     ) -> Result<ReadResult<Vec<u8>>> {
         debug!("blob read any");
-<<<<<<< HEAD
         let entry = self.get_entry(key, meta, check_filters).await?;
         match entry {
             ReadResult::Found(entry) => {
@@ -317,27 +316,6 @@
             ReadResult::Deleted(ts) => Ok(ReadResult::Deleted(ts)),
             ReadResult::NotFound => Ok(ReadResult::NotFound),
         }
-=======
-        let entry = self
-            .get_entry(key, meta, check_filters)
-            .await?
-            .ok_or_else(|| Error::from(ErrorKind::RecordNotFound))?;
-        debug!("blob read any entry found");
-        let buf = entry
-            .load()
-            .await
-            .with_context(|| {
-                format!(
-                    "failed to read key {:?} with meta {:?} from blob {:?}",
-                    key,
-                    meta,
-                    self.name.to_path()
-                )
-            })?
-            .into_data();
-        debug!("blob read any entry loaded bytes: {}", buf.len());
-        Ok(buf)
->>>>>>> aadd27b6
     }
 
     #[inline]
@@ -390,7 +368,6 @@
             self.get_entry_with_meta(key, meta).await
         } else {
             debug!("blob get any entry bloom true no meta");
-<<<<<<< HEAD
             Ok(self
                 .index
                 .get_any(key)
@@ -403,17 +380,6 @@
                     debug!("blob, get any entry, bloom true no meta, entry found");
                     entry
                 }))
-=======
-            if let Some(header) = self.index.get_any(key).await.with_context(|| {
-                format!("index get any failed for blob: {:?}", self.name.to_path())
-            })? {
-                let entry = Entry::new(header, self.file.clone());
-                debug!("blob, get any entry, bloom true no meta, entry found");
-                Ok(Some(entry))
-            } else {
-                Ok(None)
-            }
->>>>>>> aadd27b6
         }
     }
 
