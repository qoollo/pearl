use tokio::time::Instant;

use crate::error::ValidationErrorKind;

use super::prelude::*;

use super::{header::Header, index::IndexTrait};

pub(crate) const BLOB_INDEX_FILE_EXTENSION: &str = "index";

/// A [`Blob`] struct representing file with records,
/// provides methods for read/write access by key
///
/// [`Blob`]: struct.Blob.html
#[derive(Debug)]
pub struct Blob<K> {
    header: Header,
    index: Index,
    name: FileName,
    file: File,
    current_offset: Arc<Mutex<u64>>,
    key_type: PhantomData<K>,
}

impl<K: Key> Blob<K> {
    /// # Description
    /// Creates new blob file with given [`FileName`].
    /// And creates index from existing `.index` file or scans corresponding blob.
    /// # Panic
    /// Panics if file with same path already exists
    ///
    /// [`FileName`]: struct.FileName.html
    pub(crate) async fn open_new(
        name: FileName,
        ioring: Option<Rio>,
        index_config: IndexConfig,
    ) -> Result<Self> {
        let file = File::create(name.to_path(), ioring.clone()).await?;
        let index = Self::create_index(name.clone(), ioring, index_config);
        let current_offset = Arc::new(Mutex::new(0));
        let header = Header::new();
        let mut blob = Self {
            header,
            index,
            name,
            file,
            current_offset,
            key_type: PhantomData,
        };
        blob.write_header().await?;
        Ok(blob)
    }

    pub fn name(&self) -> &FileName {
        &self.name
    }

    async fn write_header(&mut self) -> Result<()> {
        let buf = serialize(&self.header)?;
        let mut offset = self.current_offset.lock().await;
        let bytes_written = self.file.write_append(&buf).await? as u64;
        *offset = bytes_written;
        Ok(())
    }

    #[inline]
    fn create_index(mut name: FileName, ioring: Option<Rio>, index_config: IndexConfig) -> Index {
        name.extension = BLOB_INDEX_FILE_EXTENSION.to_owned();
        Index::new(name, ioring, index_config)
    }

    pub(crate) async fn dump(&mut self) -> Result<usize> {
        if self.index.on_disk() {
            Ok(0) // 0 bytes dumped
        } else {
            self.fsyncdata()
                .await
                .with_context(|| "Blob file dump failed!")?;
            self.index
                .dump()
                .await
                .with_context(|| "Blob index file dump failed!")
        }
    }

    pub(crate) async fn load_index(&mut self) -> Result<()> {
        if let Err(e) = self.index.load().await {
            warn!("error loading index: {}, regenerating", e);
            self.index.clear();
            self.try_regenerate_index().await?;
        }
        Ok(())
    }

    pub(crate) fn boxed(self) -> Box<Self> {
        Box::new(self)
    }

    pub(crate) async fn from_file(
        path: PathBuf,
        ioring: Option<Rio>,
        index_config: IndexConfig,
    ) -> Result<Self> {
        let now = Instant::now();
        let file = File::open(&path, ioring.clone()).await?;
        let name = FileName::from_path(&path)?;
        info!("{} blob init started", name);
        let size = file.size();

        let header = Header::from_file(&name, ioring.clone())
            .await
            .context("failed to read blob header")?;

        let mut index_name = name.clone();
        index_name.extension = BLOB_INDEX_FILE_EXTENSION.to_owned();
        trace!("looking for index file: [{}]", index_name);
        let mut is_index_corrupted = false;
        let index = if index_name.exists() {
            trace!("file exists");
            Index::from_file(index_name.clone(), index_config.clone(), ioring.clone())
                .await
                .or_else(|error| {
                    if let Some(io_error) = error.downcast_ref::<IOError>() {
                        match io_error.kind() {
                            IOErrorKind::PermissionDenied | IOErrorKind::Other => {
                                warn!("index cannot be regenerated due to error: {}", io_error);
                                return Err(error);
                            }
                            _ => {}
                        }
                    }
                    is_index_corrupted = true;
                    Ok(Index::new(index_name, ioring, index_config))
                })?
        } else {
            trace!("file not found, create new");
            Index::new(index_name, ioring, index_config)
        };
        trace!("index initialized");
        let header_size = bincode::serialized_size(&header)?;
        let mut blob = Self {
            header,
            file,
            name,
            index,
            current_offset: Arc::new(Mutex::new(size)),
            key_type: PhantomData,
        };
        trace!("call update index");
        if is_index_corrupted || size as u64 > header_size {
            blob.try_regenerate_index()
                .await
                .context("failed to regenerate index")?;
        } else {
            warn!("empty or corrupted blob: {:?}", path);
        }
        trace!("check data consistency");
        Self::check_data_consistency();
        info!(
            "{} init finished: {}ms",
            blob.name(),
            now.elapsed().as_millis()
        );
        Ok(blob)
    }

    async fn raw_records(&self) -> Result<RawRecords> {
        RawRecords::start(
            self.file.clone(),
            bincode::serialized_size(&self.header)?,
            K::LEN as usize,
        )
        .await
        .context("failed to create iterator for raw records")
    }

    pub(crate) async fn try_regenerate_index(&mut self) -> Result<()> {
        info!("try regenerate index for blob: {}", self.name);
        if self.index.on_disk() {
            debug!("index already updated");
            return Ok(());
        }
        debug!("index file missed");
        let raw_r = self
            .raw_records()
            .await
            .context("failed to read raw records")?;
        debug!("raw records loaded");
        if let Some(headers) = raw_r.load().await.with_context(|| {
            format!(
                "load headers from blob file failed, {:?}",
                self.name.to_path()
            )
        })? {
            for header in headers {
                self.index.push(header).context("index push failed")?;
            }
        }
        debug!("index successfully generated: {}", self.index.name());
        Ok(())
    }

    pub(crate) fn check_data_consistency() {
        // @TODO implement
    }

    pub(crate) async fn write(&mut self, mut record: Record) -> Result<()> {
        debug!("blob write");
        let mut offset = self.current_offset.lock().await;
        debug!("blob write record offset: {}", *offset);
        record.set_offset(*offset)?;
        let buf = record.to_raw()?;
        let bytes_written = self
            .file
            .write_append(&buf)
            .await
            .map_err(|e| -> anyhow::Error {
                match e.kind() {
                    kind if kind == IOErrorKind::Other || kind == IOErrorKind::NotFound => {
                        Error::file_unavailable(kind).into()
                    }
                    _ => e.into(),
                }
            })? as u64;
        self.index.push(record.header().clone())?;
        *offset += bytes_written;
        Ok(())
    }

    pub(crate) async fn read_any(
        &self,
        key: &[u8],
        meta: Option<&Meta>,
        check_filters: bool,
    ) -> Result<Vec<u8>> {
        debug!("blob read any");
        let entry = self
            .get_entry(key, meta, check_filters)
            .await?
            .ok_or_else(|| Error::from(ErrorKind::RecordNotFound))?;
        debug!("blob read any entry found");
        let buf = entry
            .load()
            .await
            .with_context(|| format!("failed to read key {:?} with meta {:?}", key, meta))?
            .into_data();
        debug!("blob read any entry loaded bytes: {}", buf.len());
        Ok(buf)
    }

    #[inline]
    pub(crate) async fn read_all_entries(&self, key: &[u8]) -> Result<Option<Vec<Entry>>> {
        let headers = self.index.get_all(key).await?;
        Ok(headers.map(|h| {
            debug!("blob core read all {} headers", h.len());
            Self::headers_to_entries(h, &self.file)
        }))
    }

    fn headers_to_entries(headers: Vec<RecordHeader>, file: &File) -> Vec<Entry> {
        headers
            .into_iter()
            .map(|header| Entry::new(header, file.clone()))
            .collect()
    }

    async fn get_entry(
        &self,
        key: &[u8],
        meta: Option<&Meta>,
        check_filters: bool,
    ) -> Result<Option<Entry>> {
        debug!("blob get any entry {:?}, {:?}", key, meta);
<<<<<<< HEAD
        if check_filters && !self.check_filters(key).await {
=======
        if check_filters && !self.check_filters(key).await? {
>>>>>>> c4fc8ba2
            debug!("Key was filtered out by filters");
            Ok(None)
        } else if let Some(meta) = meta {
            debug!("blob get any entry meta: {:?}", meta);
            self.get_entry_with_meta(key, meta).await
        } else {
            debug!("blob get any entry bloom true no meta");
            if let Some(header) = self
                .index
                .get_any(key)
                .await
                .with_context(|| "blob index get any failed")?
            {
                let entry = Entry::new(header, self.file.clone());
                debug!("blob, get any entry, bloom true no meta, entry found");
                Ok(Some(entry))
            } else {
                Ok(None)
            }
        }
    }

    async fn get_entry_with_meta(&self, key: &[u8], meta: &Meta) -> Result<Option<Entry>> {
        let headers = self.index.get_all(key).await?;
        if let Some(headers) = headers {
            let entries = Self::headers_to_entries(headers, &self.file);
            self.filter_entries(entries, meta).await
        } else {
            Ok(None)
        }
    }

    async fn filter_entries(&self, entries: Vec<Entry>, meta: &Meta) -> Result<Option<Entry>> {
        for mut entry in entries {
            if Some(meta) == entry.load_meta().await? {
                return Ok(Some(entry));
            }
        }
        Ok(None)
    }

    pub(crate) async fn contains(&self, key: &[u8], meta: Option<&Meta>) -> Result<bool> {
        debug!("blob contains");
        let contains = self.get_entry(key, meta, true).await?.is_some();
        debug!("blob contains any: {}", contains);
        Ok(contains)
    }

    #[inline]
    pub(crate) fn file_size(&self) -> u64 {
        self.file.size()
    }

    pub(crate) fn records_count(&self) -> usize {
        self.index.count()
    }

    pub(crate) async fn fsyncdata(&self) -> IOResult<()> {
        self.file.fsyncdata().await
    }

    #[inline]
    pub(crate) fn id(&self) -> usize {
        self.name.id
    }

    pub(crate) fn offload_filter(&mut self) {
        self.index.offload_filter()
    }

<<<<<<< HEAD
    pub(crate) async fn check_filters(&self, key: &[u8]) -> bool {
        trace!("check filters (range and bloom)");
        if let FilterResult::NotContains = self.index.check_filters_key(key).await {
=======
    pub(crate) async fn check_filters(&self, key: &[u8]) -> Result<bool> {
        trace!("check filters (range and bloom)");
        if let FilterResult::NotContains = self.index.check_filters_key(key).await? {
            Ok(false)
        } else {
            Ok(true)
        }
    }

    pub(crate) fn check_filters_in_memory(&self, key: &[u8]) -> bool {
        trace!("check filters (range and bloom)");
        if let FilterResult::NotContains = self.index.check_filters_in_memory(key) {
>>>>>>> c4fc8ba2
            false
        } else {
            true
        }
    }

<<<<<<< HEAD
    pub(crate) fn check_filters_in_memory(&self, key: &[u8]) -> bool {
        trace!("check filters (range and bloom)");
        if let FilterResult::NotContains = self.index.check_filters_in_memory(key) {
            false
        } else {
            true
        }
    }

=======
>>>>>>> c4fc8ba2
    pub(crate) fn is_filter_offloaded(&self) -> bool {
        self.index.is_filter_offloaded()
    }

    pub(crate) fn index_memory(&self) -> usize {
        self.index.memory_used()
    }

    pub(crate) fn filter_memory_allocated(&self) -> usize {
        self.index.bloom_memory_allocated()
    }
}

#[derive(Debug, Clone)]
pub struct FileName {
    name_prefix: String,
    id: usize,
    extension: String,
    dir: PathBuf,
}

impl FileName {
    pub const fn new(name_prefix: String, id: usize, extension: String, dir: PathBuf) -> Self {
        Self {
            name_prefix,
            id,
            extension,
            dir,
        }
    }

    pub(crate) fn from_path(path: &Path) -> Result<Self> {
        Self::try_from_path(path).ok_or_else(|| Error::file_pattern(path.to_owned()).into())
    }

    pub fn to_path(&self) -> PathBuf {
        self.dir.join(self.to_string())
    }

    fn try_from_path(path: &Path) -> Option<Self> {
        let extension = path.extension()?.to_str()?.to_owned();
        let stem = path.file_stem()?;
        let mut parts = stem
            .to_str()?
            .splitn(2, '.')
            .collect::<Vec<_>>()
            .into_iter();
        let name_prefix = parts.next()?.to_owned();
        let id = parts.next()?.parse().ok()?;
        let dir = path.parent()?.to_owned();
        Some(Self {
            name_prefix,
            id,
            extension,
            dir,
        })
    }

    fn exists(&self) -> bool {
        self.to_path().exists()
    }
}

impl Display for FileName {
    fn fmt(&self, f: &mut Formatter<'_>) -> FmtResult {
        write!(f, "{}.{}.{}", self.name_prefix, self.id, self.extension)
    }
}

struct RawRecords {
    current_offset: u64,
    record_header_size: u64,
    file: File,
}

impl RawRecords {
    async fn start(file: File, blob_header_size: u64, key_size: usize) -> Result<Self> {
        let current_offset = blob_header_size;
        debug!("blob raw records start, current offset: {}", current_offset);
        let size_of_len = bincode::serialized_size(&(0_usize))? as usize;
        let size_of_magic_byte = bincode::serialized_size(&RECORD_MAGIC_BYTE)? as usize;
        debug!(
            "blob raw records start, read at: size {}, offset: {}",
            size_of_len,
            current_offset + size_of_len as u64
        );
        // plus size of usize because serialized
        // vector contains usize len in front
        let mut buf = vec![0; size_of_magic_byte + size_of_len];
        file.read_at(&mut buf, current_offset).await?;
        let (magic_byte_buf, key_len_buf) = buf.split_at(size_of_magic_byte);
        debug!("blob raw records start, read at {} bytes", buf.len());
        let magic_byte = bincode::deserialize::<u64>(magic_byte_buf)
            .context("failed to deserialize magic byte")?;
        Self::check_record_header_magic_byte(magic_byte)?;
        let key_len = bincode::deserialize::<usize>(key_len_buf)
            .context("failed to deserialize index buf vec length")?;
        if key_len != key_size {
            let msg = "blob key_size is not equal to pearl compile-time key size";
            return Err(Error::validation(ValidationErrorKind::BlobKeySize, msg).into());
        }
        let record_header_size = RecordHeader::default().serialized_size() + key_len as u64;
        debug!(
            "blob raw records start, record header size: {}",
            record_header_size
        );
        Ok(Self {
            current_offset,
            record_header_size,
            file,
        })
    }

    fn check_record_header_magic_byte(magic_byte: u64) -> Result<()> {
        if magic_byte == RECORD_MAGIC_BYTE {
            Ok(())
        } else {
            let param = ValidationErrorKind::RecordMagicByte;
            Err(Error::validation(param, "First record's magic byte is wrong").into())
        }
    }

    async fn load(mut self) -> Result<Option<Vec<RecordHeader>>> {
        debug!("blob raw records load");
        let mut headers = Vec::new();
        while self.current_offset < self.file.size() {
            let header = self.read_current_record_header().await.with_context(|| {
                format!("read record header failed, at {}", self.current_offset)
            })?;
            headers.push(header);
        }
        if headers.is_empty() {
            Ok(None)
        } else {
            Ok(Some(headers))
        }
    }

    async fn read_current_record_header(&mut self) -> Result<RecordHeader> {
        let mut buf = vec![0; self.record_header_size as usize];
        self.file
            .read_at(&mut buf, self.current_offset)
            .await
            .with_context(|| format!("read at call failed, size {}", self.current_offset))?;
        let header = RecordHeader::from_raw(&buf).with_context(|| {
            format!(
                "header deserialization from raw failed, buf len: {}",
                buf.len()
            )
        })?;
        self.current_offset += self.record_header_size;
        self.current_offset += header.meta_size();
        self.current_offset += header.data_size();
        Ok(header)
    }
}<|MERGE_RESOLUTION|>--- conflicted
+++ resolved
@@ -271,11 +271,7 @@
         check_filters: bool,
     ) -> Result<Option<Entry>> {
         debug!("blob get any entry {:?}, {:?}", key, meta);
-<<<<<<< HEAD
-        if check_filters && !self.check_filters(key).await {
-=======
         if check_filters && !self.check_filters(key).await? {
->>>>>>> c4fc8ba2
             debug!("Key was filtered out by filters");
             Ok(None)
         } else if let Some(meta) = meta {
@@ -346,11 +342,6 @@
         self.index.offload_filter()
     }
 
-<<<<<<< HEAD
-    pub(crate) async fn check_filters(&self, key: &[u8]) -> bool {
-        trace!("check filters (range and bloom)");
-        if let FilterResult::NotContains = self.index.check_filters_key(key).await {
-=======
     pub(crate) async fn check_filters(&self, key: &[u8]) -> Result<bool> {
         trace!("check filters (range and bloom)");
         if let FilterResult::NotContains = self.index.check_filters_key(key).await? {
@@ -363,25 +354,12 @@
     pub(crate) fn check_filters_in_memory(&self, key: &[u8]) -> bool {
         trace!("check filters (range and bloom)");
         if let FilterResult::NotContains = self.index.check_filters_in_memory(key) {
->>>>>>> c4fc8ba2
             false
         } else {
             true
         }
     }
 
-<<<<<<< HEAD
-    pub(crate) fn check_filters_in_memory(&self, key: &[u8]) -> bool {
-        trace!("check filters (range and bloom)");
-        if let FilterResult::NotContains = self.index.check_filters_in_memory(key) {
-            false
-        } else {
-            true
-        }
-    }
-
-=======
->>>>>>> c4fc8ba2
     pub(crate) fn is_filter_offloaded(&self) -> bool {
         self.index.is_filter_offloaded()
     }
