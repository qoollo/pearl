--- conflicted
+++ resolved
@@ -26,17 +26,10 @@
 
 #[async_trait::async_trait]
 pub(crate) trait IndexTrait<K>: Send + Sync {
-<<<<<<< HEAD
     async fn get_all(&self, key: &K) -> Result<ReadResult<Vec<RecordHeader>>>;
     async fn get_any(&self, key: &K) -> Result<ReadResult<RecordHeader>>;
-    fn push(&mut self, h: RecordHeader) -> Result<()>;
+    fn push(&mut self, key: &K, h: RecordHeader) -> Result<()>;
     async fn contains_key(&self, key: &K) -> Result<ReadResult<BlobRecordTimestamp>>;
-=======
-    async fn get_all(&self, key: &K) -> Result<Option<Vec<RecordHeader>>>;
-    async fn get_any(&self, key: &K) -> Result<Option<RecordHeader>>;
-    fn push(&mut self, key: &K, h: RecordHeader) -> Result<()>;
-    async fn contains_key(&self, key: &K) -> Result<bool>;
->>>>>>> a258c192
     fn count(&self) -> usize;
     async fn dump(&mut self, blob_size: u64) -> Result<usize>;
     async fn load(&mut self, blob_size: u64) -> Result<()>;
