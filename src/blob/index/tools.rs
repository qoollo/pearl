use super::prelude::*;
use std::mem::size_of;

pub(crate) async fn read_at(
    file: &File,
    index: usize,
    header: &IndexHeader,
) -> Result<RecordHeader> {
    debug!("blob index simple read at");
    let header_size = bincode::serialized_size(&header)?;
    debug!("blob index simple read at header size {}", header_size);
    let offset =
        header_size + header.filter_buf_size as u64 + (header.record_header_size * index) as u64;
    let mut buf = vec![0; header.record_header_size];
    debug!(
        "blob index simple offset: {}, buf len: {}",
        offset,
        buf.len()
    );
    file.read_at(&mut buf, offset).await?;
    let header = deserialize(&buf)?;
    debug!("blob index simple header: {:?}", header);
    Ok(header)
}

pub(crate) fn serialize_record_headers(
    headers: &InMemoryIndex,
    filter: &Bloom,
) -> Result<Option<(IndexHeader, Vec<u8>)>> {
    debug!("blob index simple serialize headers");
    if let Some(record_header) = headers.values().next().and_then(|v| v.first()) {
        debug!("index simple serialize headers first: {:?}", record_header);
        let record_header_size = record_header.serialized_size().try_into()?;
        trace!("record header serialized size: {}", record_header_size);
        let headers = headers.iter().flat_map(|r| r.1).collect::<Vec<_>>(); // produce sorted
        debug!("blob index simple serialize bunch transform BTreeMap into Vec");
        //bunch.sort_by_key(|h| h.key().to_vec());
        let filter_buf = filter.to_raw()?;
        let header = IndexHeader::new(record_header_size, headers.len(), filter_buf.len());
        let hs: usize = header.serialized_size()?.try_into().expect("u64 to usize");
        trace!("index header size: {}b", hs);
        let mut buf = Vec::with_capacity(hs + headers.len() * record_header_size);
        serialize_into(&mut buf, &header)?;
        debug!(
            "serialize headers filter serialized_size: {}, header.filter_buf_size: {}, buf.len: {}",
            filter_buf.len(),
            header.filter_buf_size,
            buf.len()
        );
        buf.extend_from_slice(&filter_buf);
        headers
            .iter()
            .filter_map(|h| serialize(&h).ok())
            .fold(&mut buf, |acc, h_buf| {
                acc.extend_from_slice(&h_buf);
                acc
            });
        debug!(
            "blob index simple serialize headers buf len after: {}",
            buf.len()
        );
        let hash = get_hash(&buf);
        let header =
            IndexHeader::with_hash(record_header_size, headers.len(), filter_buf.len(), hash);
        serialize_into(buf.as_mut_slice(), &header)?;
        Ok(Some((header, buf)))
    } else {
        Ok(None)
    }
}

pub(crate) fn get_hash(buf: &[u8]) -> Vec<u8> {
    use ring::digest::{Context, SHA256};
    let mut context = Context::new(&SHA256);
    context.update(buf);
    let digest = context.finish();
    digest.as_ref().to_vec()
}

// if there is no elements, data will be wrong (because we can't get key_size),
// BUT it will be computed correctly during first push
pub(crate) fn compute_mem_attrs(
    record_headers: &InMemoryIndex,
    records_count: usize,
) -> MemoryAttrs {
    let key_size = record_headers.keys().next().map_or_else(|| 0, |v| v.len());
    let btree_entry_size = size_of::<Vec<u8>>() + key_size + size_of::<Vec<RecordHeader>>();
    let records_allocated = record_headers.values().fold(0, |acc, v| acc + v.capacity());
    let record_header_size = size_of::<RecordHeader>() + key_size;
    MemoryAttrs {
        key_size,
        btree_entry_size,
        records_allocated,
<<<<<<< HEAD
        records_count,
=======
        record_header_size,
>>>>>>> 5eba1509
    }
}<|MERGE_RESOLUTION|>--- conflicted
+++ resolved
@@ -91,10 +91,7 @@
         key_size,
         btree_entry_size,
         records_allocated,
-<<<<<<< HEAD
         records_count,
-=======
         record_header_size,
->>>>>>> 5eba1509
     }
 }