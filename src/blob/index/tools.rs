--- conflicted
+++ resolved
@@ -175,7 +175,8 @@
             buf.len()
         );
         let hash = get_hash(&buf);
-        let header = IndexHeader::with_hash(record_header_size, headers.len(), filter_buf.len(), hash);
+        let header =
+            IndexHeader::with_hash(record_header_size, headers.len(), filter_buf.len(), hash);
         serialize_into(buf.as_mut_slice(), &header)?;
         Ok(Some((header, buf)))
     } else {
@@ -183,14 +184,14 @@
     }
 }
 
-<<<<<<< HEAD
 pub(crate) fn get_hash(buf: &[u8]) -> Vec<u8> {
     use ring::digest::{Context, SHA256};
     let mut context = Context::new(&SHA256);
     context.update(buf);
     let digest = context.finish();
     digest.as_ref().to_vec()
-=======
+}
+
 // if there is no elements, data will be wrong (because we can't get key_size),
 // BUT it will be computed correctly during first push
 pub(crate) fn compute_mem_attrs(record_headers: &InMemoryIndex) -> MemoryAttrs {
@@ -204,5 +205,4 @@
         record_header_size,
         records_allocated,
     }
->>>>>>> ef2dd059
 }