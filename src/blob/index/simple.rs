use super::prelude::*;

#[derive(Debug)]
pub(crate) struct Simple {
    header: Header,
    filter: Bloom,
    filter_is_on: bool,
    inner: State,
    name: FileName,
    ioring: Rio,
}

#[derive(Debug, Deserialize, Default, Serialize, Clone)]
struct Header {
    records_count: usize,
    record_header_size: usize,
    filter_buf_size: usize,
}

impl Header {
    fn serialized_size_default() -> bincode::Result<u64> {
        let header = Self::default();
        header.serialized_size()
    }

    #[inline]
    fn serialized_size(&self) -> bincode::Result<u64> {
        bincode::serialized_size(&self)
    }

    #[inline]
    fn from_raw(buf: &[u8]) -> bincode::Result<Self> {
        bincode::deserialize(buf)
    }
}

type InMemoryIndex = BTreeMap<Vec<u8>, Vec<RecordHeader>>;

#[derive(Debug, Clone)]
pub(crate) enum State {
    InMemory(InMemoryIndex),
    OnDisk(File),
}

impl Simple {
    pub(crate) fn new(name: FileName, ioring: Rio, filter_config: Option<Config>) -> Self {
        let filter_is_on = filter_config.is_some();
        let filter = if let Some(config) = filter_config {
            trace!("create filter with config: {:?}", config);
            Bloom::new(config)
        } else {
            trace!("no config, filter created with default params and won't be used");
            Bloom::default()
        };
        Self {
            header: Header {
                records_count: 0,
                record_header_size: 0,
                filter_buf_size: 0,
            },
            filter_is_on,
            filter,
            inner: State::InMemory(BTreeMap::new()),
            name,
            ioring,
        }
    }

    pub fn check_bloom_key(&self, key: &[u8]) -> Option<bool> {
        if self.filter_is_on {
            Some(self.filter.contains(key))
        } else {
            None
        }
    }

    pub(crate) const fn name(&self) -> &FileName {
        &self.name
    }

    pub(crate) async fn get_all_meta_locations(&self, key: &[u8]) -> AnyResult<Vec<Location>> {
        Ok(match &self.inner {
            State::InMemory(bunch) => {
                Self::get_all_from_in_memory(bunch, key)?.map(Self::try_create_location)
            },
            State::OnDisk(file) => {
                // put binary search here
            }
        })
    }

    pub(crate) async fn from_file(
        name: FileName,
        filter_is_on: bool,
        ioring: Rio,
    ) -> AnyResult<Self> {
        trace!("open index file");
        let file = File::open(name.to_path(), ioring.clone())
            .await
            .context(format!("failed to open index file: {}", name))?;
        trace!("load index header");
        let mut header_buf = vec![0; Header::serialized_size_default()?.try_into()?];
        trace!("read header into buf: [0; {}]", header_buf.len());
        file.read_at(&mut header_buf, 0).await?;
        trace!("serialize header from bytes");
        let header = Header::from_raw(&header_buf)?;
        trace!("load filter");
        let mut buf = vec![0; header.filter_buf_size];
        trace!("read filter into buf: [0; {}]", buf.len());
        file.read_at(&mut buf, header_buf.len() as u64).await?;
        let filter = Bloom::from_raw(&buf)?;
        trace!("index restored successfuly");
        warn!("@TODO check consistency");
        Ok(Self {
            header,
            inner: State::OnDisk(file),
            name,
            filter,
            filter_is_on,
            ioring,
        })
    }

    pub(crate) fn on_disk(&self) -> bool {
        matches!(&self.inner, State::OnDisk(_))
    }

    // pub(crate) fn get_entries<'a, 'b: 'a>(&'b self, key: &'a [u8], file: File) -> Entries<'a> {
    //     trace!("create iterator");
    //     Entries::new(&self.inner, key, file)
    // }

    pub(crate) async fn get_any(&self, key: &[u8], file: File) -> AnyResult<Option<Entry>> {
<<<<<<< HEAD
        if let Ok(header) = self.get(key).await {
            let entry = Entry::new(Meta::default(), &header, file);
            Ok(Some(entry))
        } else {
            Ok(None)
=======
        debug!("index get any");
        match &self.inner {
            State::InMemory(headers) => {
                debug!("index get any in memory headers: {}", headers.len());
                if let Some(header) = headers.iter().find(|h| h.key() == key) {
                    debug!("index get any in memory header found");
                    let entry = Entry::new(Meta::default(), header.clone(), file);
                    debug!("index get any in memory new entry created");
                    Ok(Some(entry))
                } else {
                    Ok(None)
                }
            }
            State::OnDisk(index_file) => {
                debug!("index get any on disk");
                if let Some(header) = Self::binary_search(index_file.clone(), key.to_vec()).await? {
                    debug!("index get any on disk header found");
                    let entry = Entry::new(Meta::default(), header, file);
                    debug!("index get any on disk new entry created");
                    Ok(Some(entry))
                } else {
                    Ok(None)
                }
            }
>>>>>>> ef7ffefc
        }
    }

    fn try_create_location(h: &RecordHeader) -> Option<Location> {
        Some(Location::new(
            h.blob_offset() + h.serialized_size(),
            h.meta_size().try_into().ok()?,
        ))
    }

    pub async fn load_records(file: &File) -> AnyResult<InMemoryIndex> {
        let buf = file.read_all().await?;
        let headers = if buf.is_empty() {
            debug!("empty index file");
            InMemoryIndex::new()
        } else {
            trace!("deserialize bunch");
            let header = Self::deserialize_header(&buf)?;
            Self::deserialize_bunch(
                &buf[header.serialized_size()? as usize + header.filter_buf_size..],
                header.records_count,
                header.record_header_size,
            )?
        };
        Ok(headers)
    }

    async fn binary_search(mut file: File, key: Vec<u8>) -> AnyResult<Option<RecordHeader>> {
        debug!("blob index simple binary search");
        let header: Header = Self::read_index_header(&mut file).await?;
        debug!("blob index simple binary search header {:?}", header);

        let mut size = header.records_count;
        if key.is_empty() {
            error!("empty key was provided");
        }

        let mut start = 0;

        while size > 0 {
            let half = size / 2;
            let mid = start + half;
            let mid_record_header = Self::read_at(&mut file, mid, &header).await?;
            debug!(
                "blob index simple binary search mid header: {:?}",
                mid_record_header
            );
            let cmp = mid_record_header.key().cmp(&key);
            debug!("mid read: {:?}, key: {:?}", mid_record_header.key(), key);
            start = match cmp {
                CmpOrdering::Greater => start,
                CmpOrdering::Equal => {
                    return Ok(Some(mid_record_header));
                }
                CmpOrdering::Less => mid,
            };
            size -= half;
            debug!(
                "blob index simple binary search start/mid: {}/{}",
                start, mid
            )
        }
        info!("record with key: {:?} not found", key);
        Ok(None)
    }

    async fn read_at(file: &mut File, index: usize, header: &Header) -> AnyResult<RecordHeader> {
        debug!("blob index simple read at");
        let header_size = bincode::serialized_size(&header)?;
        debug!("blob index simple read at header size {}", header_size);
        let offset = header_size
            + header.filter_buf_size as u64
            + (header.record_header_size * index) as u64;
        let mut buf = vec![0; header.record_header_size];
        debug!(
            "blob index simple offset: {}, buf len: {}",
            offset,
            buf.len()
        );
        file.read_at(&mut buf, offset).await?;
        let header = deserialize(&buf)?;
        debug!("blob index simple header: {:?}", header);
        Ok(header)
    }

    async fn read_index_header(file: &mut File) -> AnyResult<Header> {
        let header_size = Header::serialized_size_default()?.try_into()?;
        debug!("header s: {}", header_size);
        let mut buf = vec![0; header_size];
        file.read_at(&mut buf, 0).await?;
        debug!("deserialize header");
        Ok(deserialize(&buf)?)
    }

    fn serialize_bunch(bunch: &mut InMemoryIndex, filter: &Bloom) -> Result<Vec<u8>> {
        debug!("blob index simple serialize bunch");
        let record_header = bunch.first_key_value().ok_or(ErrorKind::EmptyIndexBunch)?.1.first().ok_or(ErrorKind::EmptyIndexBunch)?;
        debug!(
            "blob index simple serialize bunch first header {:?}",
            record_header
        );
        let record_header_size = record_header.serialized_size().try_into()?;
        trace!("record header serialized size: {}", record_header_size);
<<<<<<< HEAD
        //bunch.sort_by_key(|h| h.key().to_vec());
=======
        bunch.sort_by_key(|h| h.key().to_vec());
        debug!(
            "blob index simple serialize bunch sorted keys {:?}",
            bunch.iter().map(RecordHeader::key).collect::<Vec<_>>()
        );
>>>>>>> ef7ffefc
        let filter_buf = filter.to_raw()?;
        let header = Header {
            record_header_size,
            records_count: bunch.len(),
            filter_buf_size: filter_buf.len(),
        };
        let hs: usize = header.serialized_size()?.try_into().expect("u64 to usize");
        trace!("index header size: {}b", hs);
        let mut buf = Vec::with_capacity(hs + bunch.len() * record_header_size);
        serialize_into(&mut buf, &header)?;
        debug!(
            "blob index simple serialize bunch filter serialized_size: {}, header.filter_buf_size: {}, buf.len: {}",
            filter_buf.len(),
            header.filter_buf_size,
            buf.len()
        );
        buf.extend_from_slice(&filter_buf);
        bunch
            .iter()
            .filter_map(|h| serialize(&h).ok())
            .fold(&mut buf, |acc, h_buf| {
                acc.extend_from_slice(&h_buf);
                acc
            });
        debug!(
            "blob index simple serialize bunch buf len after: {}",
            buf.len()
        );
        Ok(buf)
    }

    fn check_result(res: AnyResult<RecordHeader>) -> AnyResult<bool> {
        match res {
            Ok(_) => Ok(true),
            Err(e) => {
                if let Some(err) = e.source().and_then(|src| src.downcast_ref::<Error>()) {
                    if !(err.is(&ErrorKind::RecordNotFound)) {
                        return Err(e);
                    }
                }
                Ok(false)
            }
        }
    }

    fn deserialize_header(buf: &[u8]) -> Result<Header> {
        trace!("deserialize header from buf: {}", buf.len());
        deserialize(buf).map_err(Error::new)
    }

    fn deserialize_bunch(
        buf: &[u8],
        count: usize,
        record_header_size: usize,
    ) -> Result<InMemoryIndex> {
        (0..count).try_fold(InMemoryIndex::new(), |mut bunch, i| {
            let offset = i * record_header_size;
            trace!("at: {}", offset);
            let header: RecordHeader = deserialize(&buf[offset..])?;
            if bunch.contains_key(header.key()) {
                bunch.get_mut(header.key()).unwrap().push(header);
            } else {
                bunch.insert(header.key().to_vec(), vec![header]);
            }
            Ok(bunch)
        })
    }

    fn get_any_from_in_memory(
        bunch: &InMemoryIndex,
        key: &[u8],
    ) -> AnyResult<RecordHeader> {
        if let Some(res) = bunch.get(key) {
            res.first()
        } else {
            None
        }                
        .cloned()
        .ok_or_else(|| Error::from(ErrorKind::RecordNotFound).into())
    }

    fn get_all_from_in_memory(m: &InMemoryIndex,
        key: &[u8],
    ) -> AnyResult<Vec<RecordHeader>> {
        m.get(key) 
        .cloned()
        .ok_or_else(|| Error::from(ErrorKind::RecordNotFound).into())
    }

    fn dump_in_memory(&mut self, buf: Vec<u8>, ioring: Rio) -> Dump {
        let fd_res = std::fs::OpenOptions::new()
            .create(true)
            .read(true)
            .write(true)
            .open(self.name.to_path())
            .expect("open new index file");
        let file = File::from_std_file(fd_res, ioring).expect("convert std file to own format");
        let inner = State::OnDisk(file.clone());
        self.inner = inner;
        let fut = async move { file.write_append(&buf).await.map_err(Into::into) }.boxed();
        Dump(fut)
    }

    async fn load_in_memory(&mut self, file: File) -> AnyResult<()> {
        let buf = file.read_all().await?;
        trace!("read total {} bytes", buf.len());
        let header = Self::deserialize_header(&buf)?;
        debug!("header: {:?}", header);
        let offset = header.serialized_size()? as usize;
        trace!("filter offset: {}", offset);
        let buf_ref = &buf[offset..];
        trace!("slice len: {}", buf_ref.len());
        let filter = Bloom::from_raw(buf_ref)?;
        let bunch = Self::deserialize_bunch(
            &buf[offset + header.filter_buf_size..],
            header.records_count,
            header.record_header_size,
        )?;
        self.inner = State::InMemory(bunch);
        self.filter = filter;
        Ok(())
    }

    fn count_inner(self) -> usize {
        if let State::InMemory(index) = self.inner {
            index.len()
        } else {
            self.header.records_count
        }
    }
}

impl Index for Simple {
    fn contains_key(&self, key: &[u8]) -> PinBox<dyn Future<Output = AnyResult<bool>> + Send> {
        self.get(key).map(Self::check_result).boxed()
    }

    fn push(&mut self, h: RecordHeader) -> Push {
        debug!("blob index simple push");
        let fut = match &mut self.inner {
            State::InMemory(bunch) => {
                self.filter.add(h.key());
                debug!("blob index simple push key: {:?}", h.key());
                if bunch.contains_key(h.key()) {
                    bunch.get_mut(h.key()).unwrap().push(h);
                } else {
                    bunch.insert(h.key().to_vec(), vec![h]);
                }
                future::ok(()).boxed()
            }
            State::OnDisk(_) => future::err(
                Error::from(ErrorKind::Index(
                    "Index is closed, push is unavalaible".to_string(),
                ))
                .into(),
            )
            .boxed(),
        };
        trace!("future created");
        Push(fut)
    }

    fn get(&self, key: &[u8]) -> Get {
        match &self.inner {
            State::InMemory(bunch) => {
                let inner = future::ok(Self::get_any_from_in_memory(bunch, key)
                                        .into());
                Get { inner }
            }
            State::OnDisk(f) => {
                debug!("index state on disk");
                let cloned_key = key.to_vec();
                let file = f.clone();
                let inner = async {
                    Self::binary_search(file, cloned_key)
                        .await?
                        .map_or(Err(Error::from(ErrorKind::RecordNotFound).into()), Ok)
                }
                .boxed();
                Get { inner }
            }
        }
    }

    fn dump(&mut self) -> Dump {
        if let State::InMemory(bunch) = &mut self.inner {
            debug!("blob index simple in memory bunch {:?}", bunch);
            let buf = Self::serialize_bunch(bunch, &self.filter);
            trace!("index serialized, errors: {:?}", buf.as_ref().err());
            match buf {
                Ok(buf) => self.dump_in_memory(buf, self.ioring.clone()),
                Err(ref e) if e.is(&ErrorKind::EmptyIndexBunch) => Dump(future::ok(0).boxed()),
                Err(e) => Dump(future::err(e).boxed()),
            }
        } else {
            Dump(future::ok(0).boxed())
        }
    }

    fn load(&mut self) -> Load {
        match &self.inner {
            State::InMemory(_) => Load(future::ok(()).boxed()),
            State::OnDisk(file) => {
                let file = file.clone();
                Load(self.load_in_memory(file).boxed())
            }
        }
    }

    fn count(&self) -> Count {
        Count(match &self.inner {
            State::InMemory(bunch) => future::ok(bunch.len()).boxed(),
            State::OnDisk(_) => {
                Self::from_file(self.name.clone(), self.filter_is_on, self.ioring.clone())
                    .map_ok(Self::count_inner)
                    .boxed()
            }
        })
    }
}<|MERGE_RESOLUTION|>--- conflicted
+++ resolved
@@ -81,10 +81,13 @@
     pub(crate) async fn get_all_meta_locations(&self, key: &[u8]) -> AnyResult<Vec<Location>> {
         Ok(match &self.inner {
             State::InMemory(bunch) => {
-                Self::get_all_from_in_memory(bunch, key)?.map(Self::try_create_location)
-            },
+                Self::get_all_from_in_memory(bunch, key)?;
+                unimplemented!()
+                // .map(Self::try_create_location)
+            }
             State::OnDisk(file) => {
                 // put binary search here
+                unimplemented!()
             }
         })
     }
@@ -125,31 +128,25 @@
         matches!(&self.inner, State::OnDisk(_))
     }
 
-    // pub(crate) fn get_entries<'a, 'b: 'a>(&'b self, key: &'a [u8], file: File) -> Entries<'a> {
-    //     trace!("create iterator");
-    //     Entries::new(&self.inner, key, file)
-    // }
+    pub(crate) fn get_entries<'a, 'b: 'a>(&'b self, key: &'a [u8], file: File) -> Entries<'a> {
+        trace!("create iterator");
+        Entries::new(&self.inner, key, file)
+    }
 
     pub(crate) async fn get_any(&self, key: &[u8], file: File) -> AnyResult<Option<Entry>> {
-<<<<<<< HEAD
-        if let Ok(header) = self.get(key).await {
-            let entry = Entry::new(Meta::default(), &header, file);
-            Ok(Some(entry))
-        } else {
-            Ok(None)
-=======
         debug!("index get any");
         match &self.inner {
             State::InMemory(headers) => {
                 debug!("index get any in memory headers: {}", headers.len());
-                if let Some(header) = headers.iter().find(|h| h.key() == key) {
-                    debug!("index get any in memory header found");
-                    let entry = Entry::new(Meta::default(), header.clone(), file);
-                    debug!("index get any in memory new entry created");
-                    Ok(Some(entry))
-                } else {
-                    Ok(None)
-                }
+                // if let Some(header) = headers.iter().find(|h| h.key() == key) {
+                //     debug!("index get any in memory header found");
+                //     let entry = Entry::new(Meta::default(), header.clone(), file);
+                //     debug!("index get any in memory new entry created");
+                //     Ok(Some(entry))
+                // } else {
+                //     Ok(None)
+                // }
+                unimplemented!()
             }
             State::OnDisk(index_file) => {
                 debug!("index get any on disk");
@@ -162,7 +159,6 @@
                     Ok(None)
                 }
             }
->>>>>>> ef7ffefc
         }
     }
 
@@ -259,51 +255,53 @@
 
     fn serialize_bunch(bunch: &mut InMemoryIndex, filter: &Bloom) -> Result<Vec<u8>> {
         debug!("blob index simple serialize bunch");
-        let record_header = bunch.first_key_value().ok_or(ErrorKind::EmptyIndexBunch)?.1.first().ok_or(ErrorKind::EmptyIndexBunch)?;
-        debug!(
-            "blob index simple serialize bunch first header {:?}",
-            record_header
-        );
-        let record_header_size = record_header.serialized_size().try_into()?;
-        trace!("record header serialized size: {}", record_header_size);
-<<<<<<< HEAD
-        //bunch.sort_by_key(|h| h.key().to_vec());
-=======
-        bunch.sort_by_key(|h| h.key().to_vec());
-        debug!(
-            "blob index simple serialize bunch sorted keys {:?}",
-            bunch.iter().map(RecordHeader::key).collect::<Vec<_>>()
-        );
->>>>>>> ef7ffefc
-        let filter_buf = filter.to_raw()?;
-        let header = Header {
-            record_header_size,
-            records_count: bunch.len(),
-            filter_buf_size: filter_buf.len(),
-        };
-        let hs: usize = header.serialized_size()?.try_into().expect("u64 to usize");
-        trace!("index header size: {}b", hs);
-        let mut buf = Vec::with_capacity(hs + bunch.len() * record_header_size);
-        serialize_into(&mut buf, &header)?;
-        debug!(
-            "blob index simple serialize bunch filter serialized_size: {}, header.filter_buf_size: {}, buf.len: {}",
-            filter_buf.len(),
-            header.filter_buf_size,
-            buf.len()
-        );
-        buf.extend_from_slice(&filter_buf);
-        bunch
-            .iter()
-            .filter_map(|h| serialize(&h).ok())
-            .fold(&mut buf, |acc, h_buf| {
-                acc.extend_from_slice(&h_buf);
-                acc
-            });
-        debug!(
-            "blob index simple serialize bunch buf len after: {}",
-            buf.len()
-        );
-        Ok(buf)
+        // let record_header = bunch
+        //     .first_key_value()
+        //     .ok_or(ErrorKind::EmptyIndexBunch)?
+        //     .1
+        //     .first()
+        //     .ok_or(ErrorKind::EmptyIndexBunch)?;
+        // debug!(
+        //     "blob index simple serialize bunch first header {:?}",
+        //     record_header
+        // );
+        // let record_header_size = record_header.serialized_size().try_into()?;
+        // trace!("record header serialized size: {}", record_header_size);
+        // bunch.sort_by_key(|h| h.key().to_vec());
+        // debug!(
+        //     "blob index simple serialize bunch sorted keys {:?}",
+        //     bunch.iter().map(RecordHeader::key).collect::<Vec<_>>()
+        // );
+        // let filter_buf = filter.to_raw()?;
+        // let header = Header {
+        //     record_header_size,
+        //     records_count: bunch.len(),
+        //     filter_buf_size: filter_buf.len(),
+        // };
+        // let hs: usize = header.serialized_size()?.try_into().expect("u64 to usize");
+        // trace!("index header size: {}b", hs);
+        // let mut buf = Vec::with_capacity(hs + bunch.len() * record_header_size);
+        // serialize_into(&mut buf, &header)?;
+        // debug!(
+        //     "blob index simple serialize bunch filter serialized_size: {}, header.filter_buf_size: {}, buf.len: {}",
+        //     filter_buf.len(),
+        //     header.filter_buf_size,
+        //     buf.len()
+        // );
+        // buf.extend_from_slice(&filter_buf);
+        // bunch
+        //     .iter()
+        //     .filter_map(|h| serialize(&h).ok())
+        //     .fold(&mut buf, |acc, h_buf| {
+        //         acc.extend_from_slice(&h_buf);
+        //         acc
+        //     });
+        // debug!(
+        //     "blob index simple serialize bunch buf len after: {}",
+        //     buf.len()
+        // );
+        // Ok(buf)
+        unimplemented!();
     }
 
     fn check_result(res: AnyResult<RecordHeader>) -> AnyResult<bool> {
@@ -343,25 +341,20 @@
         })
     }
 
-    fn get_any_from_in_memory(
-        bunch: &InMemoryIndex,
-        key: &[u8],
-    ) -> AnyResult<RecordHeader> {
+    fn get_any_from_in_memory(bunch: &InMemoryIndex, key: &[u8]) -> AnyResult<RecordHeader> {
         if let Some(res) = bunch.get(key) {
             res.first()
         } else {
             None
-        }                
+        }
         .cloned()
         .ok_or_else(|| Error::from(ErrorKind::RecordNotFound).into())
     }
 
-    fn get_all_from_in_memory(m: &InMemoryIndex,
-        key: &[u8],
-    ) -> AnyResult<Vec<RecordHeader>> {
-        m.get(key) 
-        .cloned()
-        .ok_or_else(|| Error::from(ErrorKind::RecordNotFound).into())
+    fn get_all_from_in_memory(m: &InMemoryIndex, key: &[u8]) -> AnyResult<Vec<RecordHeader>> {
+        m.get(key)
+            .cloned()
+            .ok_or_else(|| Error::from(ErrorKind::RecordNotFound).into())
     }
 
     fn dump_in_memory(&mut self, buf: Vec<u8>, ioring: Rio) -> Dump {
@@ -440,9 +433,9 @@
     fn get(&self, key: &[u8]) -> Get {
         match &self.inner {
             State::InMemory(bunch) => {
-                let inner = future::ok(Self::get_any_from_in_memory(bunch, key)
-                                        .into());
-                Get { inner }
+                // let inner = future::ok(Self::get_any_from_in_memory(bunch, key).into());
+                // Get { inner }
+                unimplemented!()
             }
             State::OnDisk(f) => {
                 debug!("index state on disk");
