--- conflicted
+++ resolved
@@ -133,48 +133,11 @@
         Ok(hash == new_hash)
     }
 
-<<<<<<< HEAD
-    pub(crate) fn memory_used(&self) -> usize {
-        if let State::InMemory(data) = &self.inner {
-            let mem = self
-                .mem
-                .as_ref()
-                .expect("No memory info in `InMemory` State");
-            trace!("record_header_size: {}, records_allocated: {}, data.len(): {}, entry_size (key + vec): {}",
-                mem.record_header_size, mem.records_allocated, data.len(), mem.btree_entry_size
-            );
-            // last minus is neccessary, because allocated but not initialized record headers don't
-            // have key allocated on heap
-            mem.record_header_size * mem.records_allocated + data.len() * mem.btree_entry_size
-                - (mem.records_allocated - self.header.records_count) * mem.key_size
-        } else {
-            0
-        }
-    }
-
-    fn mark_all_as_deleted_in_memory(headers: &mut InMemoryIndex, key: &[u8]) -> Option<u64> {
-        debug!("headers: {}", headers.len());
-        if let Some(vec_headers) = headers.get_mut(key) {
-            let count = vec_headers.len();
-            vec_headers.clear();
-            Some(count as u64)
-        } else {
-            None
-        }
-    }
-}
-
-#[async_trait::async_trait]
-impl Index for Simple {
-    async fn contains_key(&self, key: &[u8]) -> Result<bool> {
-        self.get_any(key).await.map(|h| h.is_some())
-=======
     async fn read_index_header(file: &File) -> Result<IndexHeader> {
         let header_size = IndexHeader::serialized_size_default()? as usize;
         let mut buf = vec![0; header_size];
         file.read_at(&mut buf, 0).await?;
         IndexHeader::from_raw(&buf).map_err(Into::into)
->>>>>>> 1e0aa62a
     }
 
     async fn search_all<K: Key>(
@@ -358,15 +321,4 @@
         debug!("blob index simple header: {:?}", header);
         Ok(header)
     }
-
-    async fn mark_all_as_deleted(&mut self, key: &[u8]) -> Result<Option<u64>> {
-        debug!("mark all as deleted by {:?} key", key);
-        match &mut self.inner {
-            State::InMemory(headers) => Ok(Self::mark_all_as_deleted_in_memory(headers, key)),
-            State::OnDisk(_) => Err(Error::from(ErrorKind::Index(
-                "Index is closed, delete is unavalaible".to_string(),
-            ))
-            .into()),
-        }
-    }
 }