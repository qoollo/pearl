<<<<<<< HEAD
use crate::filter::BloomDataProvider;

use super::prelude::*;

=======
use super::prelude::*;

>>>>>>> ca21f336
#[derive(Debug, Clone)]
pub(crate) struct SimpleFileIndex {
    file: File,
    header: IndexHeader,
}

#[async_trait::async_trait]
impl FileIndexTrait for SimpleFileIndex {
    async fn from_file(name: FileName, ioring: Option<Rio>) -> Result<Self> {
        trace!("open index file");
        let file = File::open(name.to_path(), ioring)
            .await
            .context(format!("failed to open index file: {}", name))?;
        let header = Self::read_index_header(&file).await?;
<<<<<<< HEAD

        Ok(Self { file, header })
    }

    fn file_size(&self) -> u64 {
        self.file.size()
    }

=======

        Ok(Self { file, header })
    }

    fn file_size(&self) -> u64 {
        self.file.size()
    }

>>>>>>> ca21f336
    fn records_count(&self) -> usize {
        self.header.records_count
    }

    async fn read_meta(&self) -> Result<Vec<u8>> {
        trace!("load meta");
        let mut buf = vec![0; self.header.meta_size];
        trace!("read meta into buf: [0; {}]", buf.len());
        self.file
            .read_at(&mut buf, self.header.serialized_size()? as u64)
            .await?;
        Ok(buf)
    }

<<<<<<< HEAD
    async fn read_meta_at(&self, i: u64) -> Result<u8> {
        trace!("load byte from meta");
        if i >= self.header.meta_size as u64 {
            return Err(anyhow::anyhow!("read meta out of range"));
        }
        let mut buf = vec![0; 1];
        self.file
            .read_at(&mut buf, self.header.serialized_size()? + i)
            .await?;
        Ok(buf[0])
    }

    async fn find_by_key(&self, key: &[u8]) -> Result<Option<Vec<RecordHeader>>> {
        Self::search_all(&self.file, key, &self.header).await
    }

=======
    async fn find_by_key(&self, key: &[u8]) -> Result<Option<Vec<RecordHeader>>> {
        Self::search_all(&self.file, key, &self.header).await
    }

>>>>>>> ca21f336
    async fn from_records(
        path: &Path,
        ioring: Option<Rio>,
        headers: &InMemoryIndex,
        meta: Vec<u8>,
        recreate_index_file: bool,
    ) -> Result<Self> {
        let res = Self::serialize(headers, meta)?;
        if res.is_none() {
            error!("Indices are empty!");
            return Err(anyhow!("empty in-memory indices".to_string()));
        }
        let (mut header, buf) = res.expect("None case is checked");
        clean_file(path, recreate_index_file)?;
        let file = File::create(path, ioring)
            .await
            .with_context(|| format!("file open failed {:?}", path))?;
        file.write_append(&buf).await?;
        header.set_written(true);
        let serialized_header = serialize(&header)?;
        file.write_at(0, &serialized_header).await?;
        file.fsyncdata().await?;
        Ok(Self { file, header })
<<<<<<< HEAD
    }

    async fn get_records_headers(&self) -> Result<(InMemoryIndex, usize)> {
        let mut buf = self.file.read_all().await?;
        self.validate_header(&mut buf).await?;
        let offset = self.header.meta_size + self.header.serialized_size()? as usize;
        let records_buf = &buf[offset..];
        (0..self.header.records_count)
            .try_fold(InMemoryIndex::new(), |mut headers, i| {
                let offset = i * self.header.record_header_size;
                let header: RecordHeader = deserialize(&records_buf[offset..])?;
                // We used get mut instead of entry(..).or_insert(..) because in second case we
                // need to clone key everytime. Whereas in first case - only if we insert new
                // entry.
                if let Some(v) = headers.get_mut(header.key()) {
                    v.push(header)
                } else {
                    headers.insert(header.key().to_vec(), vec![header]);
                }
                Ok(headers)
            })
            .map(|headers| (headers, self.header.records_count))
    }

    async fn get_any(&self, key: &[u8]) -> Result<Option<RecordHeader>> {
        Self::binary_search(&self.file, key, &self.header)
            .await
            .map(|res| res.map(|h| h.0))
    }

    fn validate(&self) -> Result<()> {
        if self.header.is_written() {
            Ok(())
        } else {
            Err(Error::validation("Index Header is not valid").into())
        }
=======
    }

    async fn get_records_headers(&self) -> Result<(InMemoryIndex, usize)> {
        let mut buf = self.file.read_all().await?;
        self.validate_header(&mut buf).await?;
        let offset = self.header.meta_size + self.header.serialized_size()? as usize;
        let records_buf = &buf[offset..];
        (0..self.header.records_count)
            .try_fold(InMemoryIndex::new(), |mut headers, i| {
                let offset = i * self.header.record_header_size;
                let header: RecordHeader = deserialize(&records_buf[offset..])?;
                // We used get mut instead of entry(..).or_insert(..) because in second case we
                // need to clone key everytime. Whereas in first case - only if we insert new
                // entry.
                if let Some(v) = headers.get_mut(header.key()) {
                    v.push(header)
                } else {
                    headers.insert(header.key().to_vec(), vec![header]);
                }
                Ok(headers)
            })
            .map(|headers| (headers, self.header.records_count))
    }

    async fn get_any(&self, key: &[u8]) -> Result<Option<RecordHeader>> {
        Self::binary_search(&self.file, key, &self.header)
            .await
            .map(|res| res.map(|h| h.0))
>>>>>>> ca21f336
    }
}

<<<<<<< HEAD
#[async_trait::async_trait]
impl BloomDataProvider for SimpleFileIndex {
    async fn read_byte(&self, index: u64) -> Result<u8> {
        self.read_meta_at(index).await
    }

    async fn read_all(&self) -> Result<Vec<u8>> {
        self.read_meta().await
=======
    fn validate(&self) -> Result<()> {
        // FIXME: check hash here?
        if self.header.is_written() && self.header.version() == HEADER_VERSION {
            Ok(())
        } else {
            Err(Error::validation("Index Header is not valid").into())
        }
>>>>>>> ca21f336
    }
}

// helpers
impl SimpleFileIndex {
    fn hash_valid(header: &IndexHeader, buf: &mut Vec<u8>) -> Result<bool> {
        let hash = header.hash.clone();
        let mut header = header.clone();
        header.hash = vec![0; ring::digest::SHA256.output_len];
        header.set_written(false);
        serialize_into(buf.as_mut_slice(), &header)?;
        let new_hash = get_hash(buf);
        Ok(hash == new_hash)
    }

    async fn read_index_header(file: &File) -> Result<IndexHeader> {
        let header_size = IndexHeader::serialized_size_default()? as usize;
        let mut buf = vec![0; header_size];
        file.read_at(&mut buf, 0).await?;
        IndexHeader::from_raw(&buf).map_err(Into::into)
    }

    async fn search_all(
        file: &File,
        key: &[u8],
        index_header: &IndexHeader,
    ) -> Result<Option<Vec<RecordHeader>>> {
        if let Some(header_pos) = Self::binary_search(file, key, index_header)
            .await
            .with_context(|| "blob, index simple, search all, binary search failed")?
        {
            let orig_pos = header_pos.1;
            debug!(
                "blob index simple search all total {}, pos {}",
                index_header.records_count, orig_pos
            );
            let mut headers = vec![header_pos.0];
            // go left
            let mut pos = orig_pos;
            debug!(
                "blob index simple search all headers {}, pos {}",
                headers.len(),
                pos
            );
            while pos > 0 {
                pos -= 1;
                debug!(
                    "blob index simple search all headers {}, pos {}",
                    headers.len(),
                    pos
                );
                let rh = Self::read_at(file, pos, &index_header)
                    .await
                    .with_context(|| "blob, index simple, search all, read at failed")?;
                if rh.key() == key {
                    headers.push(rh);
                } else {
                    break;
                }
            }
            debug!(
                "blob index simple search all headers {}, pos {}",
                headers.len(),
                pos
            );
            //go right
            pos = orig_pos + 1;
            while pos < index_header.records_count {
                debug!(
                    "blob index simple search all headers {}, pos {}",
                    headers.len(),
                    pos
                );
                let rh = Self::read_at(file, pos, &index_header)
                    .await
                    .with_context(|| "blob, index simple, search all, read at failed")?;
                if rh.key() == key {
                    headers.push(rh);
                    pos += 1;
                } else {
                    break;
                }
            }
            debug!(
                "blob index simple search all headers {}, pos {}",
                headers.len(),
                pos
            );
            Ok(Some(headers))
        } else {
            debug!("Record not found by binary search on disk");
            Ok(None)
        }
    }

    async fn binary_search(
        file: &File,
        key: &[u8],
        header: &IndexHeader,
    ) -> Result<Option<(RecordHeader, usize)>> {
        debug!("blob index simple binary search header {:?}", header);

        if key.is_empty() {
            error!("empty key was provided");
        }

        let mut start = 0;
        let mut end = header.records_count - 1;
        debug!("loop init values: start: {:?}, end: {:?}", start, end);

        while start <= end {
            let mid = (start + end) / 2;
            let mid_record_header = Self::read_at(file, mid, &header).await?;
            debug!(
                "blob index simple binary search mid header: {:?}",
                mid_record_header
            );
            let cmp = mid_record_header.key().cmp(&key);
            debug!("mid read: {:?}, key: {:?}", mid_record_header.key(), key);
            debug!("before mid: {:?}, start: {:?}, end: {:?}", mid, start, end);
            match cmp {
                CmpOrdering::Greater if mid > 0 => end = mid - 1,
                CmpOrdering::Equal => {
                    return Ok(Some((mid_record_header, mid)));
                }
                CmpOrdering::Less => start = mid + 1,
                other => {
                    debug!("binary search not found, cmp: {:?}, mid: {}", other, mid);
                    return Ok(None);
                }
            };
            debug!("after mid: {:?}, start: {:?}, end: {:?}", mid, start, end);
        }
        debug!("record with key: {:?} not found", key);
        Ok(None)
    }

    async fn validate_header(&self, buf: &mut Vec<u8>) -> Result<()> {
        self.validate()?;
        if !Self::hash_valid(&self.header, buf)? {
            return Err(Error::validation("header hash mismatch").into());
        }
        if self.header.version() != HEADER_VERSION {
            return Err(Error::validation("header version mismatch").into());
        }
        Ok(())
    }

    fn serialize(headers: &InMemoryIndex, meta: Vec<u8>) -> Result<Option<(IndexHeader, Vec<u8>)>> {
        debug!("blob index simple serialize headers");
        if let Some(record_header) = headers.values().next().and_then(|v| v.first()) {
            debug!("index simple serialize headers first: {:?}", record_header);
            let record_header_size = record_header.serialized_size().try_into()?;
            trace!("record header serialized size: {}", record_header_size);
            let headers = headers.iter().flat_map(|r| r.1).collect::<Vec<_>>(); // produce sorted
            let header = IndexHeader::new(record_header_size, headers.len(), meta.len());
            let hs: usize = header.serialized_size()?.try_into().expect("u64 to usize");
            trace!("index header size: {}b", hs);
            let fsize = header.meta_size;
            let mut buf = Vec::with_capacity(hs + fsize + headers.len() * record_header_size);
            serialize_into(&mut buf, &header)?;
            debug!(
                "serialize headers meta size: {}, header.meta_size: {}, buf.len: {}",
                meta.len(),
                header.meta_size,
                buf.len()
            );
            buf.extend_from_slice(&meta);
            headers
                .iter()
                .filter_map(|h| serialize(&h).ok())
                .fold(&mut buf, |acc, h_buf| {
                    acc.extend_from_slice(&h_buf);
                    acc
                });
            debug!(
                "blob index simple serialize headers buf len after: {}",
                buf.len()
            );
            let hash = get_hash(&buf);
            let header =
                IndexHeader::with_hash(record_header_size, headers.len(), meta.len(), hash);
            serialize_into(buf.as_mut_slice(), &header)?;
            Ok(Some((header, buf)))
        } else {
            Ok(None)
        }
    }

    async fn read_at(file: &File, index: usize, header: &IndexHeader) -> Result<RecordHeader> {
        debug!("blob index simple read at");
        let header_size = bincode::serialized_size(&header)?;
        debug!("blob index simple read at header size {}", header_size);
        let offset =
            header_size + header.meta_size as u64 + (header.record_header_size * index) as u64;
        let mut buf = vec![0; header.record_header_size];
        debug!(
            "blob index simple offset: {}, buf len: {}",
            offset,
            buf.len()
        );
        file.read_at(&mut buf, offset).await?;
        let header = deserialize(&buf)?;
        debug!("blob index simple header: {:?}", header);
        Ok(header)
    }
}<|MERGE_RESOLUTION|>--- conflicted
+++ resolved
@@ -1,12 +1,5 @@
-<<<<<<< HEAD
-use crate::filter::BloomDataProvider;
-
 use super::prelude::*;
 
-=======
-use super::prelude::*;
-
->>>>>>> ca21f336
 #[derive(Debug, Clone)]
 pub(crate) struct SimpleFileIndex {
     file: File,
@@ -21,7 +14,6 @@
             .await
             .context(format!("failed to open index file: {}", name))?;
         let header = Self::read_index_header(&file).await?;
-<<<<<<< HEAD
 
         Ok(Self { file, header })
     }
@@ -30,16 +22,6 @@
         self.file.size()
     }
 
-=======
-
-        Ok(Self { file, header })
-    }
-
-    fn file_size(&self) -> u64 {
-        self.file.size()
-    }
-
->>>>>>> ca21f336
     fn records_count(&self) -> usize {
         self.header.records_count
     }
@@ -54,7 +36,6 @@
         Ok(buf)
     }
 
-<<<<<<< HEAD
     async fn read_meta_at(&self, i: u64) -> Result<u8> {
         trace!("load byte from meta");
         if i >= self.header.meta_size as u64 {
@@ -71,12 +52,6 @@
         Self::search_all(&self.file, key, &self.header).await
     }
 
-=======
-    async fn find_by_key(&self, key: &[u8]) -> Result<Option<Vec<RecordHeader>>> {
-        Self::search_all(&self.file, key, &self.header).await
-    }
-
->>>>>>> ca21f336
     async fn from_records(
         path: &Path,
         ioring: Option<Rio>,
@@ -100,7 +75,6 @@
         file.write_at(0, &serialized_header).await?;
         file.fsyncdata().await?;
         Ok(Self { file, header })
-<<<<<<< HEAD
     }
 
     async fn get_records_headers(&self) -> Result<(InMemoryIndex, usize)> {
@@ -137,49 +111,11 @@
         } else {
             Err(Error::validation("Index Header is not valid").into())
         }
-=======
-    }
-
-    async fn get_records_headers(&self) -> Result<(InMemoryIndex, usize)> {
-        let mut buf = self.file.read_all().await?;
-        self.validate_header(&mut buf).await?;
-        let offset = self.header.meta_size + self.header.serialized_size()? as usize;
-        let records_buf = &buf[offset..];
-        (0..self.header.records_count)
-            .try_fold(InMemoryIndex::new(), |mut headers, i| {
-                let offset = i * self.header.record_header_size;
-                let header: RecordHeader = deserialize(&records_buf[offset..])?;
-                // We used get mut instead of entry(..).or_insert(..) because in second case we
-                // need to clone key everytime. Whereas in first case - only if we insert new
-                // entry.
-                if let Some(v) = headers.get_mut(header.key()) {
-                    v.push(header)
-                } else {
-                    headers.insert(header.key().to_vec(), vec![header]);
-                }
-                Ok(headers)
-            })
-            .map(|headers| (headers, self.header.records_count))
-    }
-
-    async fn get_any(&self, key: &[u8]) -> Result<Option<RecordHeader>> {
-        Self::binary_search(&self.file, key, &self.header)
-            .await
-            .map(|res| res.map(|h| h.0))
->>>>>>> ca21f336
     }
 }
 
-<<<<<<< HEAD
-#[async_trait::async_trait]
-impl BloomDataProvider for SimpleFileIndex {
-    async fn read_byte(&self, index: u64) -> Result<u8> {
-        self.read_meta_at(index).await
-    }
-
-    async fn read_all(&self) -> Result<Vec<u8>> {
-        self.read_meta().await
-=======
+// helpers
+impl SimpleFileIndex {
     fn validate(&self) -> Result<()> {
         // FIXME: check hash here?
         if self.header.is_written() && self.header.version() == HEADER_VERSION {
@@ -187,12 +123,7 @@
         } else {
             Err(Error::validation("Index Header is not valid").into())
         }
->>>>>>> ca21f336
-    }
-}
-
-// helpers
-impl SimpleFileIndex {
+    }
     fn hash_valid(header: &IndexHeader, buf: &mut Vec<u8>) -> Result<bool> {
         let hash = header.hash.clone();
         let mut header = header.clone();
