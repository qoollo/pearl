<<<<<<< HEAD
use crate::error::ValidationParam;
=======
use crate::error::ValidationErrorKind;
>>>>>>> 7a035109

use super::prelude::*;

#[derive(Debug, Clone)]
pub(crate) struct SimpleFileIndex {
    file: File,
    header: IndexHeader,
}

#[async_trait::async_trait]
impl FileIndexTrait for SimpleFileIndex {
    async fn from_file(name: FileName, ioring: Option<Rio>) -> Result<Self> {
        trace!("open index file");
        let file = File::open(name.to_path(), ioring)
            .await
            .context(format!("failed to open index file: {}", name))?;
        let header = Self::read_index_header(&file).await?;

        Ok(Self { file, header })
    }

    fn file_size(&self) -> u64 {
        self.file.size()
    }

    fn records_count(&self) -> usize {
        self.header.records_count
    }

    async fn read_meta(&self) -> Result<Vec<u8>> {
        trace!("load meta");
        let mut buf = vec![0; self.header.meta_size];
        trace!("read meta into buf: [0; {}]", buf.len());
        self.file
            .read_at(&mut buf, self.header.serialized_size()? as u64)
            .await?;
        Ok(buf)
    }

    async fn find_by_key(&self, key: &[u8]) -> Result<Option<Vec<RecordHeader>>> {
        Self::search_all(&self.file, key, &self.header).await
    }

    async fn from_records(
        path: &Path,
        ioring: Option<Rio>,
        headers: &InMemoryIndex,
        meta: Vec<u8>,
        recreate_index_file: bool,
    ) -> Result<Self> {
        let res = Self::serialize(headers, meta)?;
        if res.is_none() {
            error!("Indices are empty!");
            return Err(anyhow!("empty in-memory indices".to_string()));
        }
        let (mut header, buf) = res.expect("None case is checked");
        clean_file(path, recreate_index_file)?;
        let file = File::create(path, ioring)
            .await
            .with_context(|| format!("file open failed {:?}", path))?;
        file.write_append(&buf).await?;
        header.set_written(true);
        let serialized_header = serialize(&header)?;
        file.write_at(0, &serialized_header).await?;
        file.fsyncdata().await?;
        Ok(Self { file, header })
    }

    async fn get_records_headers(&self) -> Result<(InMemoryIndex, usize)> {
        let mut buf = self.file.read_all().await?;
        self.validate_header(&mut buf).await?;
        let offset = self.header.meta_size + self.header.serialized_size()? as usize;
        let records_buf = &buf[offset..];
        (0..self.header.records_count)
            .try_fold(InMemoryIndex::new(), |mut headers, i| {
                let offset = i * self.header.record_header_size;
                let header: RecordHeader = deserialize(&records_buf[offset..])?;
                // We used get mut instead of entry(..).or_insert(..) because in second case we
                // need to clone key everytime. Whereas in first case - only if we insert new
                // entry.
                if let Some(v) = headers.get_mut(header.key()) {
                    v.push(header)
                } else {
                    headers.insert(header.key().to_vec(), vec![header]);
                }
                Ok(headers)
            })
            .map(|headers| (headers, self.header.records_count))
    }

    async fn get_any(&self, key: &[u8]) -> Result<Option<RecordHeader>> {
        Self::binary_search(&self.file, key, &self.header)
            .await
            .map(|res| res.map(|h| h.0))
    }

    fn validate(&self) -> Result<()> {
        // FIXME: check hash here?
        if !self.header.is_written() {
<<<<<<< HEAD
            let param = ValidationParam::IndexIsWritten;
            return Err(Error::validation(param, "Index Header version is not valid").into());
        }
        if self.header.version() != HEADER_VERSION {
            let param = ValidationParam::IndexVersion;
            return Err(Error::validation(param, "Index Header version is not valid").into());
        }
=======
            let param = ValidationErrorKind::IndexIsWritten;
            return Err(Error::validation(param, "Index Header version is not valid").into());
        }
        if self.header.version() != HEADER_VERSION {
            let param = ValidationErrorKind::IndexVersion;
            return Err(Error::validation(param, "Index Header version is not valid").into());
        }
>>>>>>> 7a035109
        Ok(())
    }
}

// helpers
impl SimpleFileIndex {
    fn hash_valid(header: &IndexHeader, buf: &mut Vec<u8>) -> Result<bool> {
        let hash = header.hash.clone();
        let mut header = header.clone();
        header.hash = vec![0; ring::digest::SHA256.output_len];
        header.set_written(false);
        serialize_into(buf.as_mut_slice(), &header)?;
        let new_hash = get_hash(buf);
        Ok(hash == new_hash)
    }

    async fn read_index_header(file: &File) -> Result<IndexHeader> {
        let header_size = IndexHeader::serialized_size_default()? as usize;
        let mut buf = vec![0; header_size];
        file.read_at(&mut buf, 0).await?;
        IndexHeader::from_raw(&buf).map_err(Into::into)
    }

    async fn search_all(
        file: &File,
        key: &[u8],
        index_header: &IndexHeader,
    ) -> Result<Option<Vec<RecordHeader>>> {
        if let Some(header_pos) = Self::binary_search(file, key, index_header)
            .await
            .with_context(|| "blob, index simple, search all, binary search failed")?
        {
            let orig_pos = header_pos.1;
            debug!(
                "blob index simple search all total {}, pos {}",
                index_header.records_count, orig_pos
            );
            let mut headers = vec![header_pos.0];
            // go left
            let mut pos = orig_pos;
            debug!(
                "blob index simple search all headers {}, pos {}",
                headers.len(),
                pos
            );
            while pos > 0 {
                pos -= 1;
                debug!(
                    "blob index simple search all headers {}, pos {}",
                    headers.len(),
                    pos
                );
                let rh = Self::read_at(file, pos, &index_header)
                    .await
                    .with_context(|| "blob, index simple, search all, read at failed")?;
                if rh.key() == key {
                    headers.push(rh);
                } else {
                    break;
                }
            }
            debug!(
                "blob index simple search all headers {}, pos {}",
                headers.len(),
                pos
            );
            //go right
            pos = orig_pos + 1;
            while pos < index_header.records_count {
                debug!(
                    "blob index simple search all headers {}, pos {}",
                    headers.len(),
                    pos
                );
                let rh = Self::read_at(file, pos, &index_header)
                    .await
                    .with_context(|| "blob, index simple, search all, read at failed")?;
                if rh.key() == key {
                    headers.push(rh);
                    pos += 1;
                } else {
                    break;
                }
            }
            debug!(
                "blob index simple search all headers {}, pos {}",
                headers.len(),
                pos
            );
            Ok(Some(headers))
        } else {
            debug!("Record not found by binary search on disk");
            Ok(None)
        }
    }

    async fn binary_search(
        file: &File,
        key: &[u8],
        header: &IndexHeader,
    ) -> Result<Option<(RecordHeader, usize)>> {
        debug!("blob index simple binary search header {:?}", header);

        if key.is_empty() {
            error!("empty key was provided");
        }

        let mut start = 0;
        let mut end = header.records_count - 1;
        debug!("loop init values: start: {:?}, end: {:?}", start, end);

        while start <= end {
            let mid = (start + end) / 2;
            let mid_record_header = Self::read_at(file, mid, &header).await?;
            debug!(
                "blob index simple binary search mid header: {:?}",
                mid_record_header
            );
            let cmp = mid_record_header.key().cmp(&key);
            debug!("mid read: {:?}, key: {:?}", mid_record_header.key(), key);
            debug!("before mid: {:?}, start: {:?}, end: {:?}", mid, start, end);
            match cmp {
                CmpOrdering::Greater if mid > 0 => end = mid - 1,
                CmpOrdering::Equal => {
                    return Ok(Some((mid_record_header, mid)));
                }
                CmpOrdering::Less => start = mid + 1,
                other => {
                    debug!("binary search not found, cmp: {:?}, mid: {}", other, mid);
                    return Ok(None);
                }
            };
            debug!("after mid: {:?}, start: {:?}, end: {:?}", mid, start, end);
        }
        debug!("record with key: {:?} not found", key);
        Ok(None)
    }

    async fn validate_header(&self, buf: &mut Vec<u8>) -> Result<()> {
        self.validate()?;
        if !Self::hash_valid(&self.header, buf)? {
<<<<<<< HEAD
            let param = ValidationParam::IndexChecksum;
            return Err(Error::validation(param, "header hash mismatch").into());
        }
        if self.header.version() != HEADER_VERSION {
            let param = ValidationParam::IndexVersion;
            return Err(Error::validation(param, "header version mismatch").into());
=======
            let param = ValidationErrorKind::IndexChecksum;
            return Err(Error::validation(param, "header hash mismatch").into());
>>>>>>> 7a035109
        }
        Ok(())
    }

    fn serialize(headers: &InMemoryIndex, meta: Vec<u8>) -> Result<Option<(IndexHeader, Vec<u8>)>> {
        debug!("blob index simple serialize headers");
        if let Some(record_header) = headers.values().next().and_then(|v| v.first()) {
            debug!("index simple serialize headers first: {:?}", record_header);
            let record_header_size = record_header.serialized_size().try_into()?;
            trace!("record header serialized size: {}", record_header_size);
            let headers = headers.iter().flat_map(|r| r.1).collect::<Vec<_>>(); // produce sorted
            let header = IndexHeader::new(record_header_size, headers.len(), meta.len());
            let hs: usize = header.serialized_size()?.try_into().expect("u64 to usize");
            trace!("index header size: {}b", hs);
            let fsize = header.meta_size;
            let mut buf = Vec::with_capacity(hs + fsize + headers.len() * record_header_size);
            serialize_into(&mut buf, &header)?;
            debug!(
                "serialize headers meta size: {}, header.meta_size: {}, buf.len: {}",
                meta.len(),
                header.meta_size,
                buf.len()
            );
            buf.extend_from_slice(&meta);
            headers
                .iter()
                .filter_map(|h| serialize(&h).ok())
                .fold(&mut buf, |acc, h_buf| {
                    acc.extend_from_slice(&h_buf);
                    acc
                });
            debug!(
                "blob index simple serialize headers buf len after: {}",
                buf.len()
            );
            let hash = get_hash(&buf);
            let header =
                IndexHeader::with_hash(record_header_size, headers.len(), meta.len(), hash);
            serialize_into(buf.as_mut_slice(), &header)?;
            Ok(Some((header, buf)))
        } else {
            Ok(None)
        }
    }

    async fn read_at(file: &File, index: usize, header: &IndexHeader) -> Result<RecordHeader> {
        debug!("blob index simple read at");
        let header_size = bincode::serialized_size(&header)?;
        debug!("blob index simple read at header size {}", header_size);
        let offset =
            header_size + header.meta_size as u64 + (header.record_header_size * index) as u64;
        let mut buf = vec![0; header.record_header_size];
        debug!(
            "blob index simple offset: {}, buf len: {}",
            offset,
            buf.len()
        );
        file.read_at(&mut buf, offset).await?;
        let header = deserialize(&buf)?;
        debug!("blob index simple header: {:?}", header);
        Ok(header)
    }
}<|MERGE_RESOLUTION|>--- conflicted
+++ resolved
@@ -1,8 +1,4 @@
-<<<<<<< HEAD
-use crate::error::ValidationParam;
-=======
 use crate::error::ValidationErrorKind;
->>>>>>> 7a035109
 
 use super::prelude::*;
 
@@ -102,15 +98,6 @@
     fn validate(&self) -> Result<()> {
         // FIXME: check hash here?
         if !self.header.is_written() {
-<<<<<<< HEAD
-            let param = ValidationParam::IndexIsWritten;
-            return Err(Error::validation(param, "Index Header version is not valid").into());
-        }
-        if self.header.version() != HEADER_VERSION {
-            let param = ValidationParam::IndexVersion;
-            return Err(Error::validation(param, "Index Header version is not valid").into());
-        }
-=======
             let param = ValidationErrorKind::IndexIsWritten;
             return Err(Error::validation(param, "Index Header version is not valid").into());
         }
@@ -118,7 +105,6 @@
             let param = ValidationErrorKind::IndexVersion;
             return Err(Error::validation(param, "Index Header version is not valid").into());
         }
->>>>>>> 7a035109
         Ok(())
     }
 }
@@ -260,17 +246,8 @@
     async fn validate_header(&self, buf: &mut Vec<u8>) -> Result<()> {
         self.validate()?;
         if !Self::hash_valid(&self.header, buf)? {
-<<<<<<< HEAD
-            let param = ValidationParam::IndexChecksum;
-            return Err(Error::validation(param, "header hash mismatch").into());
-        }
-        if self.header.version() != HEADER_VERSION {
-            let param = ValidationParam::IndexVersion;
-            return Err(Error::validation(param, "header version mismatch").into());
-=======
             let param = ValidationErrorKind::IndexChecksum;
             return Err(Error::validation(param, "header hash mismatch").into());
->>>>>>> 7a035109
         }
         Ok(())
     }
