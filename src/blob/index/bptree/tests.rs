use crate::error::ValidationErrorKind;

use super::prelude::*;

const META_SIZE: usize = 100;
const META_VALUE: u8 = 17;

#[derive(Debug, Clone, PartialEq, Eq, PartialOrd, Ord)]
struct KeyType(Vec<u8>);

#[derive(PartialEq, Eq, PartialOrd, Ord)]
struct RefKeyType<'a>(&'a [u8]);

impl<'a> From<&'a [u8]> for RefKeyType<'a> {
    fn from(v: &'a [u8]) -> Self {
        Self(v)
    }
}

impl<'a> RefKey<'a> for RefKeyType<'a> {}

impl<'a> Key<'a> for KeyType {
    const LEN: u16 = 8;

    type Ref = RefKeyType<'a>;
}

impl From<Vec<u8>> for KeyType {
    fn from(mut v: Vec<u8>) -> Self {
        v.resize(KeyType::LEN as usize, 0);
        Self(v)
    }
}

impl AsRef<[u8]> for KeyType {
    fn as_ref(&self) -> &[u8] {
        self.0.as_ref()
    }
}

impl Default for KeyType {
    fn default() -> Self {
        Self(vec![0_u8; Self::LEN as usize])
    }
}

impl From<usize> for KeyType {
    fn from(i: usize) -> Self {
        let mut v = serialize(&i).unwrap();
        v.resize(KeyType::LEN as usize, 0);
        Self(v)
    }
}

impl Into<usize> for KeyType {
    fn into(self) -> usize {
        deserialize(&self.0).unwrap()
    }
}

#[tokio::test]
async fn serialize_deserialize_file() {
    let mut inmem = InMemoryIndex::<KeyType>::new();
    (0..10000).map(|i| i.into()).for_each(|key: KeyType| {
        let rh = RecordHeader::new(key.to_vec(), 1, 1, 1);
        inmem.insert(key, vec![rh]);
    });
    let meta = vec![META_VALUE; META_SIZE];
    let findex = BPTreeFileIndex::<KeyType>::from_records(
        &Path::new("/tmp/bptree_index.b"),
        None,
        &inmem,
        meta,
        true,
        0,
    )
    .await
    .expect("Can't create file index");
    let (inmem_after, _size) = findex
        .get_records_headers(0)
        .await
        .expect("Can't get InMemoryIndex");
    assert_eq!(inmem, inmem_after);
}

#[tokio::test]
<<<<<<< HEAD
async fn blob_size_invalidation() {
=======
async fn magic_byte_corruption() {
>>>>>>> 11b54174
    let filename = "/tmp/bptree_index.0.index";
    let mut inmem = InMemoryIndex::<KeyType>::new();
    (0..10000).map(|i| i.into()).for_each(|key: KeyType| {
        let rh = RecordHeader::new(key.to_vec(), 1, 1, 1);
        inmem.insert(key, vec![rh]);
    });
    let meta = vec![META_VALUE; META_SIZE];
<<<<<<< HEAD
    let findex = BPTreeFileIndex::<KeyType>::from_records(
        &Path::new(filename),
        None,
        &inmem,
        meta,
        true,
        100,
    )
    .await
    .expect("can't create file index");

    assert!(findex.validate(50).is_err());
    assert!(matches!(
        findex
            .validate(50)
=======
    let _ =
        BPTreeFileIndex::<KeyType>::from_records(&Path::new(filename), None, &inmem, meta, true)
            .await
            .expect("can't create file index");
    // corrupt
    let mut file_content = std::fs::read(filename).expect("failed to read file");
    for i in 0..8 {
        if i % 4 == 0 {
            file_content[i as usize] = 0;
        }
    }
    std::fs::write(filename, file_content).expect("failed to write file");

    let findex = BPTreeFileIndex::<KeyType>::from_file(
        FileName::from_path(&Path::new(filename)).expect("failed to create filename"),
        None,
    )
    .await
    .expect("can't read file index");

    assert!(findex.validate().is_err());
    assert!(matches!(
        findex
            .validate()
>>>>>>> 11b54174
            .unwrap_err()
            .downcast_ref::<Error>()
            .unwrap()
            .kind(),
        ErrorKind::Validation {
<<<<<<< HEAD
            kind: ValidationErrorKind::IndexBlobSize,
=======
            kind: ValidationErrorKind::IndexMagicByte,
>>>>>>> 11b54174
            ..
        }
    ));
}

#[tokio::test]
async fn check_get_any() {
    const RANGE_FROM: usize = 100;
    const RANGE_TO: usize = 9000;

    let mut inmem = InMemoryIndex::<KeyType>::new();
    (RANGE_FROM..RANGE_TO)
        .map(|i| i.into())
        .for_each(|key: KeyType| {
            let rh = RecordHeader::new(key.to_vec(), 1, 1, 1);
            inmem.insert(key, vec![rh]);
        });
    let meta = vec![META_VALUE; META_SIZE];
    let findex = BPTreeFileIndex::<KeyType>::from_records(
        &Path::new("/tmp/any_bptree_index.b"),
        None,
        &inmem,
        meta,
        true,
        0,
    )
    .await
    .expect("Can't create file index");
    let presented_keys = RANGE_FROM..RANGE_TO;
    for key in presented_keys.map(|k| k.into()) {
        if let Ok(inner_res) = findex.get_any(&key).await {
            if let Some(actual_header) = inner_res {
                let key_deserialized: usize = key.clone().into();
                assert_eq!(
                    inmem[&key][0], actual_header,
                    "Key doesn't exists: {}",
                    key_deserialized
                );
            } else {
                panic!("Key is not found");
            }
        } else {
            panic!("Error in get_any for file index");
        }
    }
    let not_presented_ranges = [0..RANGE_FROM, RANGE_TO..(RANGE_TO + 100)];
    for not_presented_keys in not_presented_ranges.iter() {
        for key in not_presented_keys.clone().map(|k| serialize(&k).unwrap()) {
            assert_eq!(None, findex.get_any(&key.into()).await.unwrap());
        }
    }
}

#[tokio::test]
async fn check_get() {
    const MAX_AMOUNT: usize = 3;
    const RANGE_FROM: usize = 100;
    const RANGE_TO: usize = 9000;

    let mut inmem = InMemoryIndex::<KeyType>::new();
    (RANGE_FROM..RANGE_TO)
        .map(|i| (i % MAX_AMOUNT + 1, i.into()))
        .for_each(|(times, key): (_, KeyType)| {
            let rh = RecordHeader::new(key.to_vec(), 1, 1, 1);
            let recs = (0..times).map(|_| rh.clone()).collect();
            inmem.insert(key, recs);
        });
    let meta = vec![META_VALUE; META_SIZE];
    let findex = BPTreeFileIndex::<KeyType>::from_records(
        &Path::new("/tmp/all_bptree_index.b"),
        None,
        &inmem,
        meta,
        true,
        0,
    )
    .await
    .expect("Can't create file index");
    let presented_keys = RANGE_FROM..RANGE_TO;
    for key in presented_keys.map(|k| k.into()) {
        if let Ok(inner_res) = findex.get_any(&key).await {
            if let Some(actual_header) = inner_res {
                let key_deserialized: usize = key.clone().into();
                assert_eq!(
                    inmem[&key][0], actual_header,
                    "Key doesn't exists: {}",
                    key_deserialized
                );
            } else {
                panic!("Key is not found");
            }
        } else {
            panic!("Error in get_any for file index");
        }
    }
    let not_presented_ranges = [0..RANGE_FROM, RANGE_TO..(RANGE_TO + 100)];
    for not_presented_keys in not_presented_ranges.iter() {
        for key in not_presented_keys.clone().map(|k| k.into()) {
            assert_eq!(None, findex.find_by_key(&key).await.unwrap());
        }
    }
}<|MERGE_RESOLUTION|>--- conflicted
+++ resolved
@@ -84,11 +84,7 @@
 }
 
 #[tokio::test]
-<<<<<<< HEAD
 async fn blob_size_invalidation() {
-=======
-async fn magic_byte_corruption() {
->>>>>>> 11b54174
     let filename = "/tmp/bptree_index.0.index";
     let mut inmem = InMemoryIndex::<KeyType>::new();
     (0..10000).map(|i| i.into()).for_each(|key: KeyType| {
@@ -96,7 +92,6 @@
         inmem.insert(key, vec![rh]);
     });
     let meta = vec![META_VALUE; META_SIZE];
-<<<<<<< HEAD
     let findex = BPTreeFileIndex::<KeyType>::from_records(
         &Path::new(filename),
         None,
@@ -112,11 +107,35 @@
     assert!(matches!(
         findex
             .validate(50)
-=======
-    let _ =
-        BPTreeFileIndex::<KeyType>::from_records(&Path::new(filename), None, &inmem, meta, true)
-            .await
-            .expect("can't create file index");
+            .unwrap_err()
+            .downcast_ref::<Error>()
+            .unwrap()
+            .kind(),
+        ErrorKind::Validation {
+            kind: ValidationErrorKind::IndexBlobSize,
+            ..
+        }
+    ));
+}
+#[tokio::test]
+async fn magic_byte_corruption() {
+    let filename = "/tmp/bptree_index.0.index";
+    let mut inmem = InMemoryIndex::<KeyType>::new();
+    (0..10000).map(|i| i.into()).for_each(|key: KeyType| {
+        let rh = RecordHeader::new(key.to_vec(), 1, 1, 1);
+        inmem.insert(key, vec![rh]);
+    });
+    let meta = vec![META_VALUE; META_SIZE];
+    let _ = BPTreeFileIndex::<KeyType>::from_records(
+        &Path::new(filename),
+        None,
+        &inmem,
+        meta,
+        true,
+        100,
+    )
+    .await
+    .expect("can't create file index");
     // corrupt
     let mut file_content = std::fs::read(filename).expect("failed to read file");
     for i in 0..8 {
@@ -133,21 +152,16 @@
     .await
     .expect("can't read file index");
 
-    assert!(findex.validate().is_err());
+    assert!(findex.validate(100).is_err());
     assert!(matches!(
         findex
-            .validate()
->>>>>>> 11b54174
+            .validate(100)
             .unwrap_err()
             .downcast_ref::<Error>()
             .unwrap()
             .kind(),
         ErrorKind::Validation {
-<<<<<<< HEAD
-            kind: ValidationErrorKind::IndexBlobSize,
-=======
             kind: ValidationErrorKind::IndexMagicByte,
->>>>>>> 11b54174
             ..
         }
     ));
