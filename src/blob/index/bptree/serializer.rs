use super::prelude::*;

type MinKeyWithOffset = (Vec<u8>, u64);
type NodesWithLayerSize = (Vec<MinKeyWithOffset>, u64);

pub(super) struct HeaderStage<'a, K>
where
    for<'b> K: Key<'b>,
{
    headers_btree: &'a InMemoryIndex<K>,
    header: IndexHeader,
    meta: Vec<u8>,
}

pub(super) struct TreeStage<'a, K>
where
    for<'b> K: Key<'b>,
{
    headers_btree: &'a InMemoryIndex<K>,
    metadata: TreeMeta,
    header: IndexHeader,
    meta_buf: Vec<u8>,
    tree_buf: Vec<u8>,
    headers_size: usize,
    meta: Vec<u8>,
}

pub(super) struct Serializer<'a, K>
where
    for<'b> K: Key<'b>,
{
    headers_btree: &'a InMemoryIndex<K>,
}

impl<'a, K> Serializer<'a, K>
where
    for<'b> K: Key<'b>,
{
    pub(super) fn new(headers_btree: &'a InMemoryIndex<K>) -> Self {
        Self { headers_btree }
    }
    pub(super) fn header_stage(self, meta: Vec<u8>, blob_size: u64) -> Result<HeaderStage<'a, K>> {
        if let Some(record_header) = self.headers_btree.values().next().and_then(|v| v.first()) {
            let record_header_size = record_header.serialized_size().try_into()?;
            let headers_len = self
                .headers_btree
                .iter()
                .fold(0, |acc, (_k, v)| acc + v.len());
<<<<<<< HEAD
            let header = IndexHeader::new(record_header_size, headers_len, meta.len(), K::LEN);
=======
            let header = IndexHeader::new(record_header_size, headers_len, meta.len(), blob_size);
>>>>>>> 7ee37f2b
            Ok(HeaderStage {
                headers_btree: self.headers_btree,
                header,
                meta,
            })
        } else {
            Err(anyhow!("BTree is empty, can't find info about key len!"))
        }
    }
}

impl<'a, K> HeaderStage<'a, K>
where
    for<'b> K: Key<'b> + 'static,
{
    pub(super) fn tree_stage(self) -> Result<TreeStage<'a, K>> {
        let hs = self.header.serialized_size()? as usize;
        let external_buf_size = self.header.meta_size;
        let meta_and_buf_end = (hs + external_buf_size) as u64;
        let headers_size = self.header.records_count * self.header.record_header_size;
        let tree_offset = meta_and_buf_end + TreeMeta::serialized_size_default()?;
        let tree_buf = Self::serialize_bptree(
            self.headers_btree,
            tree_offset,
            self.header.record_header_size as u64,
        )?;
        let leaves_offset = tree_offset + tree_buf.len() as u64;
        let metadata = TreeMeta::new(leaves_offset, tree_offset);
        let meta_buf = serialize(&metadata)?;
        Ok(TreeStage {
            headers_btree: self.headers_btree,
            metadata,
            meta_buf,
            tree_buf,
            header: self.header,
            headers_size,
            meta: self.meta,
        })
    }

    fn serialize_bptree(
        btree: &InMemoryIndex<K>,
        tree_offset: u64,
        record_header_size: u64,
    ) -> Result<Vec<u8>> {
        let mut leaf_nodes_compressed = Vec::new();
        let mut offset = 0;
        let mut remainder = BLOCK_SIZE as u64;
        let mut min_k = btree.keys().next().unwrap().clone();
        let mut min_o = offset;
        for (k, v) in btree.iter() {
            if remainder < record_header_size {
                leaf_nodes_compressed.push((min_k.to_vec(), min_o));
                min_k = k.clone();
                min_o = offset;
                remainder = BLOCK_SIZE as u64;
            }
            let delta_size = v.len() as u64 * record_header_size;
            offset += delta_size;
            remainder = remainder.saturating_sub(delta_size);
        }
        leaf_nodes_compressed.push((min_k.to_vec(), min_o));
        let mut buf = Vec::new();
        Self::build_tree(leaf_nodes_compressed, tree_offset, &mut buf)?;
        Ok(buf)
    }

    fn process_keys_portion(
        buf: &mut Vec<u8>,
        nodes_portion: &[MinKeyWithOffset],
        shift: u64,
    ) -> Result<()> {
        let offsets_iter = nodes_portion.iter().map(|(_, offset)| *offset + shift);
        let keys_iter = nodes_portion[1..].iter().map(|(k, _)| k.as_ref());
        let node_buf = Node::new_serialized(
            keys_iter,
            offsets_iter,
            nodes_portion[0].0.len(),
            nodes_portion.len() - 1,
        )?;
        buf.extend_from_slice(&node_buf);
        Ok(())
    }

    pub(super) fn build_tree(
        nodes_arr: Vec<MinKeyWithOffset>,
        tree_offset: u64,
        buf: &mut Vec<u8>,
    ) -> Result<()> {
        assert!(
            !nodes_arr.is_empty(),
            "Impossible to build tree without nodes"
        );
        if nodes_arr.len() == 1 {
            return Ok(());
        }
        let max_amount = Self::max_nonleaf_node_capacity(nodes_arr[0].0.len());
        let min_amount = (max_amount - 1) / 2 + 1;
        let (new_nodes, layer_size) =
            Self::collect_next_layer_nodes(&nodes_arr, (min_amount, max_amount))?;
        Self::build_tree(new_nodes, tree_offset, buf)?;
        let base_offset = tree_offset + layer_size + buf.len() as u64;
        Self::shift_all_and_write(buf, &nodes_arr, base_offset, (min_amount, max_amount))
    }

    fn shift_all_and_write(
        buf: &mut Vec<u8>,
        nodes_arr: &[MinKeyWithOffset],
        base_offset: u64,
        (min_amount, max_amount): (usize, usize),
    ) -> Result<()> {
        let mut current = 0;
        while nodes_arr.len() - current > max_amount {
            // amount == min_amount at least (if nodes_arr.len() - current == max_amount + 1)
            // and min operation is necessary to have at least min_amount nodes left
            let amount = std::cmp::min(max_amount, nodes_arr.len() - current - min_amount);
            let nodes_portion = &nodes_arr[current..(current + amount)];
            current += amount;
            Self::process_keys_portion(buf, nodes_portion, base_offset)?;
        }
        // min_amount <= nodes left <= max_amount
        let nodes_portion = &nodes_arr[current..];
        Self::process_keys_portion(buf, nodes_portion, base_offset)?;
        Ok(())
    }

    fn collect_next_layer_nodes(
        nodes_arr: &[MinKeyWithOffset],
        (min_amount, max_amount): (usize, usize),
    ) -> Result<NodesWithLayerSize> {
        let mut new_nodes = Vec::new();
        let mut current = 0;
        let mut current_offset = 0;
        while nodes_arr.len() - current > max_amount {
            // amount == min_amount at least (if nodes_arr.len() - current == max_amount + 1)
            // and min operation is necessary to have at least min_amount nodes left
            let amount = std::cmp::min(max_amount, nodes_arr.len() - current - min_amount);
            let nodes_portion = &nodes_arr[current..(current + amount)];
            current += amount;
            let compressed_node = (nodes_portion[0].0.clone(), current_offset);
            new_nodes.push(compressed_node);
            current_offset +=
                Node::serialized_size_with_keys(nodes_portion[0].0.len(), nodes_portion.len() - 1)?;
        }
        // min_amount <= nodes left <= max_amount
        let nodes_portion = &nodes_arr[current..];
        new_nodes.push((nodes_portion[0].0.clone(), current_offset));
        let layer_size = current_offset
            + Node::serialized_size_with_keys(nodes_portion[0].0.len(), nodes_portion.len() - 1)?;
        Ok((new_nodes, layer_size))
    }

    fn max_nonleaf_node_capacity(key_size: usize) -> usize {
        let offset_size = std::mem::size_of::<u64>();
        let meta_size =
            NodeMeta::serialized_size_default().expect("Can't retrieve default serialized size");
        (BLOCK_SIZE - meta_size as usize - offset_size) / (key_size + offset_size) + 1
    }
}

impl<'a, K> TreeStage<'a, K>
where
    for<'b> K: Key<'b>,
{
    pub(super) fn build(self) -> Result<(IndexHeader, TreeMeta, Vec<u8>)> {
        let hs = self.header.serialized_size()? as usize;
        let fsize = self.header.meta_size;
        let msize = self.meta_buf.len();
        let data_size = hs + fsize + self.headers_size + msize + self.tree_buf.len();
        let mut buf = Vec::with_capacity(data_size);
        serialize_into(&mut buf, &self.header)?;
        buf.extend_from_slice(&self.meta);
        buf.extend_from_slice(&self.meta_buf);
        buf.extend_from_slice(&self.tree_buf);
        Self::append_headers(self.headers_btree, &mut buf)?;
        let hash = get_hash(&buf);
        let header = IndexHeader::with_hash(
            self.header.record_header_size,
            self.header.records_count,
            self.meta.len(),
            hash,
            self.header.blob_size
        );
        serialize_into(buf.as_mut_slice(), &header)?;
        Ok((header, self.metadata, buf))
    }

    fn append_headers(headers_btree: &InMemoryIndex<K>, buf: &mut Vec<u8>) -> Result<()> {
        // headers are pushed in reversed order because it helps to perform something like update
        // operation: the latest written (the first after reverse) record will be retrieved from file
        headers_btree
            .iter()
            .flat_map(|r| r.1.iter().rev())
            .map(|h| serialize(&h))
            .try_fold(buf, |buf, h_buf| -> Result<_> {
                buf.extend_from_slice(&h_buf?);
                Ok(buf)
            })?;
        Ok(())
    }
}<|MERGE_RESOLUTION|>--- conflicted
+++ resolved
@@ -46,11 +46,7 @@
                 .headers_btree
                 .iter()
                 .fold(0, |acc, (_k, v)| acc + v.len());
-<<<<<<< HEAD
-            let header = IndexHeader::new(record_header_size, headers_len, meta.len(), K::LEN);
-=======
-            let header = IndexHeader::new(record_header_size, headers_len, meta.len(), blob_size);
->>>>>>> 7ee37f2b
+            let header = IndexHeader::new(record_header_size, headers_len, meta.len(), K::LEN, blob_size);
             Ok(HeaderStage {
                 headers_btree: self.headers_btree,
                 header,
