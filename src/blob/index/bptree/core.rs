<<<<<<< HEAD
use crate::error::ValidationParam;
=======
use crate::error::ValidationErrorKind;
>>>>>>> 7a035109

/// structure of b+-tree index file from the beginning:
/// 1. Header
/// 2. b+-tree user buffer (now Bloom filter is stored as this buffer)
/// 3. Tree metadata (tree_offset [4] (tree starts from root, so that is also root_offset),
///    and leaves_offset [5])
/// 4. Tree: Non-leaf nodes of bptree in format
///    `NodeMeta | keys_arr | pointers_arr`,
///    where pointer is offset in file of underlying node with searched key
/// 5. Sorted by key array of record headers (coupled leaf nodes)
use super::prelude::*;

pub(super) const BLOCK_SIZE: usize = 4096;

#[derive(Debug, Clone)]
pub(crate) struct BPTreeFileIndex {
    file: File,
    header: IndexHeader,
    metadata: TreeMeta,
    root_node: [u8; BLOCK_SIZE],
}

#[async_trait::async_trait]
impl FileIndexTrait for BPTreeFileIndex {
    async fn from_file(name: FileName, ioring: Option<Rio>) -> Result<Self> {
        trace!("open index file");
        let file = File::open(name.to_path(), ioring)
            .await
            .context(format!("failed to open index file: {}", name))?;
        let header = Self::read_index_header(&file).await?;
        let metadata = Self::read_tree_meta(&file, &header).await?;
        let root_node = Self::read_root(&file, metadata.tree_offset).await?;

        Ok(Self {
            file,
            header,
            metadata,
            root_node,
        })
    }

    async fn from_records(
        path: &Path,
        ioring: Option<Rio>,
        headers: &InMemoryIndex,
        meta: Vec<u8>,
        recreate_index_file: bool,
    ) -> Result<Self> {
        clean_file(path, recreate_index_file)?;
        let res = Self::serialize(headers, meta)?;
        let (mut header, metadata, buf) = res;
        let file = File::create(path, ioring)
            .await
            .with_context(|| format!("file open failed {:?}", path))?;
        file.write_append(&buf).await?;
        header.set_written(true);
        let serialized_header = serialize(&header)?;
        file.write_at(0, &serialized_header).await?;
        file.flush().await?;
        let root_node = Self::read_root(&file, metadata.tree_offset).await?;
        Ok(Self {
            file,
            metadata,
            header,
            root_node,
        })
    }

    fn file_size(&self) -> u64 {
        self.file.size()
    }

    fn records_count(&self) -> usize {
        self.header.records_count
    }

    async fn read_meta(&self) -> Result<Vec<u8>> {
        trace!("load meta");
        let mut buf = vec![0; self.header.meta_size];
        trace!("read meta into buf: [0; {}]", buf.len());
        self.file
            .read_at(&mut buf, self.header.serialized_size()? as u64)
            .await?;
        Ok(buf)
    }

    async fn find_by_key(&self, key: &[u8]) -> Result<Option<Vec<RecordHeader>>> {
        let root_offset = self.metadata.tree_offset;
        let mut buf = [0u8; BLOCK_SIZE];
        let leaf_offset = self.find_leaf_node(key, root_offset, &mut buf).await?;
        self.read_headers(leaf_offset, key, &mut buf).await
    }

    async fn get_records_headers(&self) -> Result<(InMemoryIndex, usize)> {
        let mut buf = self.file.read_all().await?;
        self.validate_header(&mut buf).await?;
        let offset = self.metadata.leaves_offset as usize;
        let records_end = self.file_size() as usize;
        let records_buf = &buf[offset..records_end];
        (0..self.header.records_count)
            .try_fold(InMemoryIndex::new(), |mut headers, i| {
                let offset = i * self.header.record_header_size;
                let header: RecordHeader = deserialize(&records_buf[offset..])?;
                // We used get mut instead of entry(..).or_insert(..) because in second case we
                // need to clone key everytime. Whereas in first case - only if we insert new
                // entry.
                if let Some(v) = headers.get_mut(header.key()) {
                    v.push(header)
                } else {
                    headers.insert(header.key().to_vec(), vec![header]);
                }
                Ok(headers)
            })
            .map(|headers| (headers, self.header.records_count))
    }

    async fn get_any(&self, key: &[u8]) -> Result<Option<RecordHeader>> {
        let root_offset = self.metadata.tree_offset;
        let mut buf = [0u8; BLOCK_SIZE];
        let leaf_offset = self.find_leaf_node(key, root_offset, &mut buf).await?;
        self.read_header(leaf_offset, key, &mut buf).await
    }

    fn validate(&self) -> Result<()> {
        // FIXME: check hash here?
        if !self.header.is_written() {
<<<<<<< HEAD
            let param = ValidationParam::IndexIsWritten;
            return Err(Error::validation(param, "Index Header version is not valid").into());
        }
        if self.header.version() != HEADER_VERSION {
            let param = ValidationParam::IndexVersion;
            return Err(Error::validation(param, "Index Header version is not valid").into());
        }
=======
            let param = ValidationErrorKind::IndexIsWritten;
            return Err(Error::validation(param, "Index Header version is not valid").into());
        }
        if self.header.version() != HEADER_VERSION {
            let param = ValidationErrorKind::IndexVersion;
            return Err(Error::validation(param, "Index Header version is not valid").into());
        }
>>>>>>> 7a035109
        Ok(())
    }
}

impl BPTreeFileIndex {
    async fn find_leaf_node(&self, key: &[u8], mut offset: u64, buf: &mut [u8]) -> Result<u64> {
        while offset < self.metadata.leaves_offset {
            offset = if offset == self.metadata.tree_offset {
                Node::key_offset_serialized(&self.root_node, key)?
            } else {
                self.file.read_at(buf, offset).await?;
                Node::key_offset_serialized(buf, key)?
            };
        }
        Ok(offset)
    }

    async fn read_header(
        &self,
        leaf_offset: u64,
        key: &[u8],
        buf: &mut [u8],
    ) -> Result<Option<RecordHeader>> {
        let buf_size = self.leaf_node_buf_size(leaf_offset);
        let read_buf_size = self.file.read_at(&mut buf[..buf_size], leaf_offset).await?;
        if read_buf_size != buf_size {
            Err(anyhow!("Can't read entire leaf node"))
        } else {
            if let Some((record_header, offset)) =
                self.read_header_buf(&buf[..buf_size], key, self.header.record_header_size)?
            {
                let leftmost_header = self.get_leftmost(
                    &buf[..buf_size],
                    key,
                    offset as usize,
                    record_header,
                    self.header.record_header_size,
                )?;
                Ok(Some(leftmost_header))
            } else {
                Ok(None)
            }
        }
    }

    fn get_leftmost(
        &self,
        raw_headers_buf: &[u8],
        key: &[u8],
        mut offset: usize,
        mut prev_header: RecordHeader, // it's expected, that this header is from raw_headers_buf[offset..]
        record_header_size: usize,
    ) -> Result<RecordHeader> {
        while offset > 0 {
            offset = offset.saturating_sub(record_header_size);
            let record_end = offset + record_header_size;
            let current_header: RecordHeader = deserialize(&raw_headers_buf[offset..record_end])?;
            if !current_header.key().eq(key) {
                return Ok(prev_header);
            }
            prev_header = current_header;
        }
        Ok(prev_header)
    }

    fn leaf_node_buf_size(&self, leaf_offset: u64) -> usize {
        // if we read last leaf, it may be shorter
        ((self.file_size() - leaf_offset) as usize).min(BLOCK_SIZE)
    }

    fn read_header_buf(
        &self,
        raw_headers_buf: &[u8],
        key: &[u8],
        record_header_size: usize,
    ) -> Result<Option<(RecordHeader, usize)>> {
        let mut l = 0i32;
        let mut r: i32 = (raw_headers_buf.len() / record_header_size) as i32 - 1;
        while l <= r {
            let m = (l + r) / 2;
            let m_off = record_header_size * m as usize;
            let record_end = m_off + record_header_size;
            let record_header: RecordHeader = deserialize(&raw_headers_buf[m_off..record_end])?;
            match key.cmp(record_header.key()) {
                CmpOrdering::Less => r = m - 1,
                CmpOrdering::Greater => l = m + 1,
                CmpOrdering::Equal => return Ok(Some((record_header, m_off))),
            }
        }
        Ok(None)
    }

    async fn read_headers(
        &self,
        leaf_offset: u64,
        key: &[u8],
        buf: &mut [u8],
    ) -> Result<Option<Vec<RecordHeader>>> {
        let buf_size = self.leaf_node_buf_size(leaf_offset);
        let read_buf_size = self.file.read_at(&mut buf[..buf_size], leaf_offset).await?;
        let rh_size = self.header.record_header_size;
        if read_buf_size != buf_size {
            return Err(anyhow!("Can't read entire leaf node"));
        }
        if let Some((header, offset)) = self.read_header_buf(&buf[..buf_size], key, rh_size)? {
            let mut headers = vec![header];
            self.go_left(&mut headers, &buf[..buf_size], offset).await?;
            self.go_right(&mut headers, &buf[..buf_size], offset, leaf_offset)
                .await?;
            Ok(Some(headers))
        } else {
            Ok(None)
        }
    }

    async fn go_right(
        &self,
        headers: &mut Vec<RecordHeader>,
        buf: &[u8],
        mut offset: usize,
        leaf_offset: u64,
    ) -> Result<()> {
        let record_header_size = self.header.record_header_size;
        let records_size = self.header.record_header_size * self.header.records_count;
        let leaves_end = self.metadata.leaves_offset as usize + records_size;
        let right_bound = std::cmp::min(leaves_end - leaf_offset as usize, buf.len());
        offset += record_header_size;
        while offset + record_header_size < right_bound {
            let record_end = offset + record_header_size;
            let rh: RecordHeader = deserialize(&buf[offset..record_end])?;
            if rh.key() == headers[0].key() {
                headers.push(rh);
            } else {
                return Ok(());
            }
            offset = record_end;
        }
        self.go_right_file(headers, leaf_offset + offset as u64)
            .await?;
        Ok(())
    }

    async fn go_right_file(&self, headers: &mut Vec<RecordHeader>, mut offset: u64) -> Result<()> {
        // TODO: read headers one by one from file may be inefficient
        let record_header_size = self.header.record_header_size as u64;
        let records_size = self.header.record_header_size * self.header.records_count;
        let leaves_end = self.metadata.leaves_offset + records_size as u64;
        let mut buf = vec![0; record_header_size as usize];
        while offset + record_header_size <= leaves_end {
            let read_buf_size = self.file.read_at(&mut buf, offset).await?;
            if read_buf_size != buf.len() {
                return Err(anyhow!("Can't read header from file"));
            }
            let header: RecordHeader = deserialize(&buf)?;
            if header.key() == headers[0].key() {
                headers.push(header);
            } else {
                return Ok(());
            }
            offset += record_header_size;
        }
        Ok(())
    }

    // notice that every node starts from first header with key (i.e. there is no way for record
    // with the same key to be on the left side from the start of leaf node, where it is)
    async fn go_left(
        &self,
        headers: &mut Vec<RecordHeader>,
        buf: &[u8],
        mut offset: usize,
    ) -> Result<()> {
        let record_header_size = self.header.record_header_size;
        while offset >= record_header_size {
            let record_start = offset - record_header_size;
            let rh: RecordHeader = deserialize(&buf[record_start..offset])?;
            if rh.key() == headers[0].key() {
                headers.push(rh);
            } else {
                return Ok(());
            }
            offset = record_start;
        }
        Ok(())
    }

    async fn validate_header(&self, buf: &mut Vec<u8>) -> Result<()> {
        self.validate()?;
<<<<<<< HEAD
        if self.header.version() != HEADER_VERSION {
            let param = ValidationParam::IndexVersion;
            return Err(Error::validation(param, "header version mismatch").into());
        }
        if !Self::hash_valid(&self.header, buf)? {
            let param = ValidationParam::IndexChecksum;
=======
        if !Self::hash_valid(&self.header, buf)? {
            let param = ValidationErrorKind::IndexChecksum;
>>>>>>> 7a035109
            return Err(Error::validation(param, "header hash mismatch").into());
        }
        Ok(())
    }

    fn hash_valid(header: &IndexHeader, buf: &mut Vec<u8>) -> Result<bool> {
        let hash = header.hash.clone();
        let mut header = header.clone();
        header.hash = vec![0; ring::digest::SHA256.output_len];
        header.set_written(false);
        serialize_into(buf.as_mut_slice(), &header)?;
        let new_hash = get_hash(&buf);
        Ok(hash == new_hash)
    }

    async fn read_index_header(file: &File) -> Result<IndexHeader> {
        let header_size = IndexHeader::serialized_size_default()? as usize;
        let mut buf = vec![0; header_size];
        file.read_at(&mut buf, 0).await?;
        IndexHeader::from_raw(&buf).map_err(Into::into)
    }

    async fn read_root(file: &File, root_offset: u64) -> Result<[u8; BLOCK_SIZE]> {
        let mut buf = [0; BLOCK_SIZE];
        let buf_size = std::cmp::min((file.size() - root_offset) as usize, BLOCK_SIZE);
        file.read_at(&mut buf[..buf_size], root_offset).await?;
        Ok(buf)
    }

    async fn read_tree_meta(file: &File, header: &IndexHeader) -> Result<TreeMeta> {
        let meta_size = TreeMeta::serialized_size_default()? as usize;
        let mut buf = vec![0; meta_size];
        let fsize = header.meta_size as u64;
        let hs = header.serialized_size()?;
        let meta_offset = hs + fsize;
        file.read_at(&mut buf, meta_offset).await?;
        TreeMeta::from_raw(&buf).map_err(Into::into)
    }

    fn serialize(
        headers_btree: &InMemoryIndex,
        meta: Vec<u8>,
    ) -> Result<(IndexHeader, TreeMeta, Vec<u8>)> {
        Serializer::new(headers_btree)
            .header_stage(meta)?
            .tree_stage()?
            .build()
    }
}<|MERGE_RESOLUTION|>--- conflicted
+++ resolved
@@ -1,8 +1,4 @@
-<<<<<<< HEAD
-use crate::error::ValidationParam;
-=======
 use crate::error::ValidationErrorKind;
->>>>>>> 7a035109
 
 /// structure of b+-tree index file from the beginning:
 /// 1. Header
@@ -129,15 +125,6 @@
     fn validate(&self) -> Result<()> {
         // FIXME: check hash here?
         if !self.header.is_written() {
-<<<<<<< HEAD
-            let param = ValidationParam::IndexIsWritten;
-            return Err(Error::validation(param, "Index Header version is not valid").into());
-        }
-        if self.header.version() != HEADER_VERSION {
-            let param = ValidationParam::IndexVersion;
-            return Err(Error::validation(param, "Index Header version is not valid").into());
-        }
-=======
             let param = ValidationErrorKind::IndexIsWritten;
             return Err(Error::validation(param, "Index Header version is not valid").into());
         }
@@ -145,7 +132,6 @@
             let param = ValidationErrorKind::IndexVersion;
             return Err(Error::validation(param, "Index Header version is not valid").into());
         }
->>>>>>> 7a035109
         Ok(())
     }
 }
@@ -334,17 +320,8 @@
 
     async fn validate_header(&self, buf: &mut Vec<u8>) -> Result<()> {
         self.validate()?;
-<<<<<<< HEAD
-        if self.header.version() != HEADER_VERSION {
-            let param = ValidationParam::IndexVersion;
-            return Err(Error::validation(param, "header version mismatch").into());
-        }
-        if !Self::hash_valid(&self.header, buf)? {
-            let param = ValidationParam::IndexChecksum;
-=======
         if !Self::hash_valid(&self.header, buf)? {
             let param = ValidationErrorKind::IndexChecksum;
->>>>>>> 7a035109
             return Err(Error::validation(param, "header hash mismatch").into());
         }
         Ok(())
