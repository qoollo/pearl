use bytes::BytesMut;

use super::prelude::*;
use crate::filter::{BloomDataProvider, CombinedFilter, FilterTrait};
use std::mem::size_of;

pub(crate) type Index<K> = IndexStruct<BPTreeFileIndex<K>, K>;

pub(crate) const HEADER_VERSION: u8 = 6;
pub(crate) const INDEX_HEADER_MAGIC_BYTE: u64 = 0xacdc_bcde;

#[derive(Debug)]
struct IndexParams {
    bloom_is_on: bool,
    recreate_file: bool,
}

impl IndexParams {
    fn new(bloom_is_on: bool, recreate_file: bool) -> Self {
        Self {
            bloom_is_on,
            recreate_file,
        }
    }
}

#[derive(Debug, Clone, Serialize, Deserialize)]
pub struct IndexConfig {
    pub bloom_config: Option<BloomConfig>,
    pub recreate_index_file: bool,
}

impl Default for IndexConfig {
    fn default() -> Self {
        Self {
            bloom_config: None,
            recreate_index_file: true,
        }
    }
}

#[derive(Debug)]
pub(crate) struct IndexStruct<FileIndex, K>
where
    for<'a> K: Key<'a>,
{
    filter: CombinedFilter<K>,
    bloom_offset: Option<u64>,
    params: IndexParams,
    inner: State<FileIndex, K>,
    name: FileName,
    iodriver: IoDriver,
}

#[derive(Debug, Default)] // Default can be used to initialize structure with 0
struct MemoryAttrs<K> {
    records_count: usize,
    records_allocated: usize,
    marker: PhantomData<K>,
}

impl<K> MemoryAttrs<K>
where
    for<'a> K: Key<'a>,
{
    const KEY_SIZE: usize = K::LEN as usize;
    const BPTREE_ENTRY_SIZE: usize =
        size_of::<Vec<u8>>() + MemoryAttrs::<K>::KEY_SIZE + size_of::<Vec<RecordHeader>>();
    const RECORD_HEADER_SIZE: usize = size_of::<RecordHeader>() + MemoryAttrs::<K>::KEY_SIZE;
}

pub type InMemoryIndex<K> = BTreeMap<K, Vec<RecordHeader>>;

#[derive(Debug, Default)]
pub(crate) struct InMemoryData<K> {
    headers: InMemoryIndex<K>,
    mem: MemoryAttrs<K>,
}

impl<K> InMemoryData<K>
where
    for<'a> K: Key<'a>,
{
    fn new(headers: InMemoryIndex<K>, count: usize) -> Self {
        let mem = MemoryAttrs {
            records_allocated: headers.values().fold(0, |acc, v| acc + v.capacity()),
            records_count: count,
            marker: PhantomData,
        };

        Self { headers, mem }
    }

    fn memory_used(&self) -> usize {
        let Self { mem, .. } = &self;
        let MemoryAttrs {
            records_count,
            records_allocated,
            ..
        } = &mem;
        let len = self.headers.len();
        trace!("record_header_size: {}, records_allocated: {}, data.len(): {}, entry_size (key + vec): {}",
                MemoryAttrs::<K>::RECORD_HEADER_SIZE, records_allocated, len, MemoryAttrs::<K>::BPTREE_ENTRY_SIZE);
        // last minus is neccessary, because allocated but not initialized record
        // headers don't have key allocated on heap
        MemoryAttrs::<K>::RECORD_HEADER_SIZE * records_allocated
            + len * MemoryAttrs::<K>::BPTREE_ENTRY_SIZE
            - (records_allocated - records_count) * MemoryAttrs::<K>::KEY_SIZE
    }

    fn records_count(&self) -> usize {
        self.mem.records_count
    }

    fn register_record_allocation(&mut self, records_allocated: usize) {
        self.mem.records_allocated += records_allocated;
        self.mem.records_count += 1;
    }
}

#[derive(Debug)]
pub(crate) enum State<FileIndex, K> {
    InMemory(SRwLock<InMemoryData<K>>),
    OnDisk(FileIndex),
}

impl<FileIndex, K> IndexStruct<FileIndex, K>
where
    FileIndex: FileIndexTrait<K>,
    for<'a> K: Key<'a>,
{
    pub(crate) fn new(name: FileName, iodriver: IoDriver, config: IndexConfig) -> Self {
        let params = IndexParams::new(config.bloom_config.is_some(), config.recreate_index_file);
        let bloom_filter = config.bloom_config.map(|cfg| Bloom::new(cfg));
        Self {
            params,
            filter: CombinedFilter::new(bloom_filter, RangeFilter::new()),
            bloom_offset: None,
            inner: State::InMemory(SRwLock::default()),
            name,
            iodriver,
        }
    }

    pub(crate) fn clear(&mut self) {
        self.inner = State::InMemory(SRwLock::default());
        self.filter.clear_filter();
    }

    pub fn offload_filter(&mut self) -> usize {
        if self.on_disk() {
            self.filter.offload_filter()
        } else {
            0
        }
    }

    pub fn get_filter(&self) -> &CombinedFilter<K> {
        &self.filter
    }

    pub(crate) fn name(&self) -> &FileName {
        &self.name
    }

    /// Fast check for key presence. None - can't perform fast check (disk access required)
    pub(crate) fn contains_key_fast(&self, key: &K) -> Option<bool> {
        match &self.inner {
            State::InMemory(index) => Some(index.read().expect("read lock acquired").headers.contains_key(key)),
            State::OnDisk(_) => None
        }
    }

    pub(crate) async fn from_file(
        name: FileName,
        config: IndexConfig,
        iodriver: IoDriver,
        blob_size: u64,
    ) -> Result<Self> {
<<<<<<< HEAD
        let findex = FileIndex::from_file(name.clone(), ioring.clone()).await.map_err(unexpected_eof_converter)?;
=======
        let findex = FileIndex::from_file(name.clone(), iodriver.clone()).await?;
>>>>>>> 7dac00a9
        findex
            .validate(blob_size)
            .with_context(|| "Header is corrupt")?;
        let meta_buf = findex.read_meta().await.map_err(unexpected_eof_converter)?;
        let (bloom_filter, range_filter, bloom_offset) = Self::deserialize_filters(&meta_buf)?;
        let params = IndexParams::new(config.bloom_config.is_some(), config.recreate_index_file);
        let bloom_filter = if params.bloom_is_on {
            Some(bloom_filter)
        } else {
            None
        };
        trace!("index restored successfuly");
        let index = Self {
            inner: State::OnDisk(findex),
            name,
            filter: CombinedFilter::new(bloom_filter, range_filter),
            bloom_offset: Some(bloom_offset as u64),
            params,
            iodriver,
        };
        Ok(index)
    }

    pub(crate) fn on_disk(&self) -> bool {
        matches!(&self.inner, State::OnDisk(_))
    }

    async fn dump_in_memory(&mut self, blob_size: u64) -> Result<usize> {
        if let State::InMemory(headers) = &self.inner {
            let headers = {
                let mut headers = headers.write().expect("rwlock");
                std::mem::take(&mut *headers).headers
            };
            if headers.len() == 0 {
                return Ok(0);
            }
            debug!("blob index simple in memory headers {}", headers.len());
            let (meta_buf, bloom_offset) = self.serialize_filters()?;
            self.bloom_offset = Some(bloom_offset as u64);
            let findex = FileIndex::from_records(
                &self.name.to_path(),
                self.iodriver.clone(),
                &headers,
                meta_buf,
                self.params.recreate_file,
                blob_size,
            )
            .await?;
            let size = findex.file_size() as usize;
            self.inner = State::OnDisk(findex);
            return Ok(size);
        }
        Ok(0)
    }

    fn serialize_filters(&self) -> Result<(Vec<u8>, usize)> {
        let range_buf = self.filter.range().to_raw()?;
        let range_buf_size = range_buf.len() as u64;
        let bloom_buf = self
            .filter
            .bloom()
            .as_ref()
            .unwrap_or(&Bloom::empty())
            .to_raw()?;
        let mut buf = Vec::with_capacity(size_of::<u64>() + range_buf.len() + bloom_buf.len());
        let bloom_offset = size_of::<u64>() + range_buf.len();
        buf.extend_from_slice(&serialize(&range_buf_size)?);
        buf.extend_from_slice(&range_buf);
        buf.extend_from_slice(&bloom_buf);
        Ok((buf, bloom_offset))
    }

    fn deserialize_filters(buf: &[u8]) -> Result<(Bloom, RangeFilter<K>, usize)> {
        let (range_size_buf, rest_buf) = buf.split_at(size_of::<u64>());
        let range_size = deserialize(&range_size_buf)?;
        let (range_buf, bloom_buf) = rest_buf.split_at(range_size);
        let bloom = Bloom::from_raw(bloom_buf)?;
        let range = RangeFilter::<K>::from_raw(range_buf)?;
        Ok((bloom, range, range_size + size_of::<u64>()))
    }

    async fn load_in_memory(&mut self, findex: FileIndex, blob_size: u64) -> Result<()> {
        let (record_headers, records_count) = findex.get_records_headers(blob_size).await?;
<<<<<<< HEAD
        self.mem = Some(compute_mem_attrs(&record_headers, records_count));
        self.inner = State::InMemory(record_headers);
        let meta_buf = findex.read_meta().await.map_err(unexpected_eof_converter)?;
=======
        self.inner = State::InMemory(SRwLock::new(InMemoryData::new(record_headers, records_count)));
        let meta_buf = findex.read_meta().await?;
>>>>>>> 7dac00a9
        let (bloom_filter, range_filter, _) = Self::deserialize_filters(&meta_buf)?;
        let bloom_filter = if self.params.bloom_is_on {
            Some(bloom_filter)
        } else {
            None
        };
        self.filter = CombinedFilter::new(bloom_filter, range_filter);
        self.bloom_offset = None;
        Ok(())
    }

    pub(crate) fn memory_used(&self) -> usize {
        match &self.inner {
            State::InMemory(data) => data.read().expect("rwlock").memory_used(),
            State::OnDisk(file) => file.memory_used(),
        }
    }

    pub(crate) fn disk_used(&self) -> u64 {
        if let State::OnDisk(file) = &self.inner {
            file.file_size()
        } else {
            0
        }
    }
}

#[async_trait::async_trait]
impl<FileIndex, K> IndexTrait<K> for IndexStruct<FileIndex, K>
where
    FileIndex: FileIndexTrait<K> + Clone,
    for<'a> K: Key<'a>,
{
    async fn contains_key(&self, key: &K) -> Result<ReadResult<BlobRecordTimestamp>> {
        self.get_any(key)
            .await
            .map(|h| h.map(|h| BlobRecordTimestamp::new(h.created())))
    }

    fn push(&self, key: &K, h: RecordHeader) -> Result<()> {
        debug!("blob index simple push");
        match &self.inner {
            State::InMemory(headers) => {
                let mut data = headers.write().expect("rwlock");
                debug!("blob index simple push bloom filter add");
                self.filter.add(key);
                debug!("blob index simple push key: {:?}", h.key());
                let records_allocated;
                if let Some(v) = data.headers.get_mut(key) {
                    let old_capacity = v.capacity();
                    v.push(h);
                    trace!("capacity growth: {}", v.capacity() - old_capacity);
                    records_allocated = v.capacity() - old_capacity;
                } else {
                    let v = vec![h];
                    records_allocated = v.capacity(); // capacity == 1
                    data.headers.insert(key.clone(), v);
                }
                data.register_record_allocation(records_allocated);
                Ok(())
            }
            State::OnDisk(_) => Err(Error::from(ErrorKind::Index(
                "Index is closed, push is unavalaible".to_string(),
            ))
            .into()),
        }
    }

    async fn get_all(&self, key: &K) -> Result<Vec<RecordHeader>> {
        let mut with_deletion = self.get_all_with_deletion_marker(key).await?;
        if let Some(h) = with_deletion.last() {
            if h.is_deleted() {
                with_deletion.truncate(with_deletion.len() - 1);
            }
        }
        Ok(with_deletion)
    }

    async fn get_all_with_deletion_marker(&self, key: &K) -> Result<Vec<RecordHeader>> {
        let headers = match &self.inner {
            State::InMemory(data) => {
                let data = data.read().expect("rwlock");
                Ok(data.headers.get(key).cloned().map(|mut hs| {
                    if hs.len() > 1 {
                        hs.reverse();
                    }
                    hs
                }))
            }
            State::OnDisk(findex) => findex.find_by_key(key).await,
        }?;
        if let Some(mut hs) = headers {
            let first_del = hs.iter().position(|h| h.is_deleted());
            if let Some(first_del) = first_del {
                hs.truncate(first_del + 1);
            }
            Ok(hs)
        } else {
            Ok(vec![])
        }
    }

    async fn get_any(&self, key: &K) -> Result<ReadResult<RecordHeader>> {
        debug!("index get any");
        let result = match &self.inner {
            State::InMemory(headers) => {
                let data = headers.read().expect("rwlock");
                debug!("index get any in memory headers: {}", data.headers.len());
                // in memory indexes with same key are stored in ascending order, so the last
                // by adding time record is last in list (in b+tree disk index it's first)
                data.headers.get(key).and_then(|h| h.last()).cloned()
            }
            State::OnDisk(findex) => {
                debug!("index get any on disk");
                findex.get_any(key).await?
            }
        };
        Ok(match result {
            Some(header) if header.is_deleted() => {
                ReadResult::Deleted(BlobRecordTimestamp::new(header.created()))
            }
            Some(header) => ReadResult::Found(header),
            None => ReadResult::NotFound,
        })
    }

    async fn dump(&mut self, blob_size: u64) -> Result<usize> {
        self.dump_in_memory(blob_size).await
    }

    async fn load(&mut self, blob_size: u64) -> Result<()> {
        match &self.inner {
            State::InMemory(_) => Ok(()),
            State::OnDisk(findex) => {
                let findex = findex.clone();
                self.load_in_memory(findex, blob_size).await
            }
        }
    }

    fn count(&self) -> usize {
        match &self.inner {
            State::OnDisk(ref findex) => findex.records_count(),
            State::InMemory(d) => d.read().expect("rwlock").records_count(),
        }
    }

    fn push_deletion(&mut self, key: &K, header: RecordHeader) -> Result<()> {
        debug!("mark all as deleted by {:?} key", key);
        assert!(header.is_deleted());
        assert!(header.data_size() == 0);
        self.push(key, header)
    }
}

#[async_trait::async_trait]
pub(crate) trait FileIndexTrait<K>: Sized + Send + Sync {
    async fn from_file(name: FileName, iodriver: IoDriver) -> Result<Self>;
    async fn from_records(
        path: &Path,
        iodriver: IoDriver,
        headers: &InMemoryIndex<K>,
        meta: Vec<u8>,
        recreate_index_file: bool,
        blob_size: u64,
    ) -> Result<Self>;
    fn file_size(&self) -> u64;
    fn records_count(&self) -> usize;
    fn blob_size(&self) -> u64;
    async fn read_meta(&self) -> Result<BytesMut>;
    async fn read_meta_at(&self, i: u64) -> Result<u8>;
    async fn find_by_key(&self, key: &K) -> Result<Option<Vec<RecordHeader>>>;
    async fn get_records_headers(&self, blob_size: u64) -> Result<(InMemoryIndex<K>, usize)>;
    async fn get_any(&self, key: &K) -> Result<Option<RecordHeader>>;
    fn validate(&self, blob_size: u64) -> Result<()>;
    fn memory_used(&self) -> usize;
}

#[async_trait::async_trait]
impl<FileIndex, K> BloomDataProvider for IndexStruct<FileIndex, K>
where
    FileIndex: FileIndexTrait<K>,
    for<'a> K: Key<'a>,
{
    async fn read_byte(&self, index: u64) -> Result<u8> {
        match &self.inner {
            State::OnDisk(findex) => {
                findex
                    .read_meta_at(index + self.bloom_offset.expect("should be set after dump"))
                    .await
            }
            _ => Err(anyhow::anyhow!("Can't read from in-memory index")),
        }
    }
}<|MERGE_RESOLUTION|>--- conflicted
+++ resolved
@@ -177,11 +177,7 @@
         iodriver: IoDriver,
         blob_size: u64,
     ) -> Result<Self> {
-<<<<<<< HEAD
-        let findex = FileIndex::from_file(name.clone(), ioring.clone()).await.map_err(unexpected_eof_converter)?;
-=======
-        let findex = FileIndex::from_file(name.clone(), iodriver.clone()).await?;
->>>>>>> 7dac00a9
+        let findex = FileIndex::from_file(name.clone(), iodriver.clone()).await.map_err(unexpected_eof_converter)?;
         findex
             .validate(blob_size)
             .with_context(|| "Header is corrupt")?;
@@ -265,14 +261,8 @@
 
     async fn load_in_memory(&mut self, findex: FileIndex, blob_size: u64) -> Result<()> {
         let (record_headers, records_count) = findex.get_records_headers(blob_size).await?;
-<<<<<<< HEAD
-        self.mem = Some(compute_mem_attrs(&record_headers, records_count));
-        self.inner = State::InMemory(record_headers);
+        self.inner = State::InMemory(SRwLock::new(InMemoryData::new(record_headers, records_count)));
         let meta_buf = findex.read_meta().await.map_err(unexpected_eof_converter)?;
-=======
-        self.inner = State::InMemory(SRwLock::new(InMemoryData::new(record_headers, records_count)));
-        let meta_buf = findex.read_meta().await?;
->>>>>>> 7dac00a9
         let (bloom_filter, range_filter, _) = Self::deserialize_filters(&meta_buf)?;
         let bloom_filter = if self.params.bloom_is_on {
             Some(bloom_filter)
