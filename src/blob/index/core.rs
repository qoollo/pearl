--- conflicted
+++ resolved
@@ -292,7 +292,6 @@
         }
     }
 
-<<<<<<< HEAD
     async fn get_all(&self, key: &K) -> Result<ReadResult<Vec<RecordHeader>>> {
         let headers = match &self.inner {
             State::InMemory(headers) => Ok(headers.get(key).cloned().map(|mut hs| {
@@ -319,26 +318,6 @@
             })
         } else {
             Ok(ReadResult::NotFound)
-=======
-    async fn get_all(&self, key: &K) -> Result<Option<Vec<RecordHeader>>> {
-        let res = match &self.inner {
-            State::InMemory(headers) => Ok(headers.get(key).cloned().map(|mut v| {
-                if v.len() > 1 {
-                    v.reverse();
-                }
-                v
-            })),
-            State::OnDisk(findex) => findex.find_by_key(key).await,
-        };
-        if let Ok(Some(mut hs)) = res {
-            let first_del = hs.iter().position(|h| h.is_deleted());
-            if let Some(first_del) = first_del {
-                hs.truncate(first_del);
-            }
-            Ok(if hs.len() > 0 { Some(hs) } else { None })
-        } else {
-            res
->>>>>>> a258c192
         }
     }
 
@@ -353,9 +332,7 @@
             }
             State::OnDisk(findex) => {
                 debug!("index get any on disk");
-<<<<<<< HEAD
-                let header = findex.get_any(key).await?;
-                header
+                findex.get_any(key).await?
             }
         };
         Ok(if let Some(header) = result {
@@ -367,12 +344,6 @@
         } else {
             ReadResult::NotFound
         })
-=======
-                findex.get_any(key).await?
-            }
-        };
-        Ok(result.and_then(|h| if h.is_deleted() { None } else { Some(h) }))
->>>>>>> a258c192
     }
 
     async fn dump(&mut self, blob_size: u64) -> Result<usize> {
