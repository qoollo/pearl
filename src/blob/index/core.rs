--- conflicted
+++ resolved
@@ -253,15 +253,10 @@
     FileIndex: FileIndexTrait<K> + Clone,
     for<'a> K: Key<'a>,
 {
-<<<<<<< HEAD
-    async fn contains_key(&self, key: &K) -> Result<bool> {
-        self.get_last(key).await.map(|h| h.is_some())
-=======
     async fn contains_key(&self, key: &K) -> Result<ReadResult<BlobRecordTimestamp>> {
         self.get_any(key)
             .await
             .map(|h| h.map(|h| BlobRecordTimestamp::new(h.created())))
->>>>>>> 7899b360
     }
 
     fn push(&mut self, key: &K, h: RecordHeader) -> Result<()> {
@@ -329,11 +324,7 @@
         }
     }
 
-<<<<<<< HEAD
-    async fn get_last(&self, key: &K) -> Result<Option<RecordHeader>> {
-=======
     async fn get_any(&self, key: &K) -> Result<ReadResult<RecordHeader>> {
->>>>>>> 7899b360
         debug!("index get any");
         let result = match &self.inner {
             State::InMemory(headers) => {
