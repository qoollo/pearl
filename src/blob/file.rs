--- conflicted
+++ resolved
@@ -40,7 +40,6 @@
     pub(crate) async fn write_append(&self, buf: &[u8]) -> IOResult<usize> {
         let offset = self.size.fetch_add(buf.len() as u64, Ordering::SeqCst);
         let compl = self.ioring.write_at(&*self.no_lock_fd, &buf, offset);
-<<<<<<< HEAD
         let count = compl.await?;
         if count < buf.len() {
             panic!(
@@ -50,10 +49,6 @@
             );
         }
         Ok(count)
-=======
-        let bytes_written = compl.await?;
-        Ok(bytes_written)
->>>>>>> f5f5ebd4
     }
 
     pub(crate) async fn read_all(&self) -> AnyResult<Vec<u8>> {
@@ -74,10 +69,7 @@
         );
         let compl = self.ioring.read_at(&*self.no_lock_fd, &buf, offset);
         let size = compl.await.with_context(|| "read at failed")?;
-<<<<<<< HEAD
         debug!("blob file read at bytes: {}", size);
-=======
->>>>>>> f5f5ebd4
         Ok(size)
     }
 
