[package]
name = "pearl"
version = "0.5.5"
description = "Pearl is a low level blob-based I/O library"
repository = "https://github.com/qoollo/pearl"
homepage = "https://github.com/qoollo/pearl"
documentation = "https://docs.rs/pearl"
keywords = ["blob", "blob-storage", "append-only", "key-value", "async"]
categories = ["data-structures", "filesystem"]
license = "MIT"
authors = ["Pavel Yakushin <p.yakushin@qoollo.com>", "Kirill Bushminkin <kbushminkin@gmail.com>"]
edition = "2018"
readme = "README.md"

[profile.release]
opt-level = 3
lto = true
codegen-units = 1

[dependencies]
ahash = "0.6.2"
anyhow = "1.0"
async-trait = "0.1"
bincode = "1.3.1"
bitvec = "0.20"
chrono = "0.4"
crc = "1.8"
env_logger = "0.8"
futures = "0.3"
log = "0.4"
rand = "0.8"
rio = "0.9.4"
serde = "1.0"
serde_derive = "1.0"
thiserror = "1.0"
clap = { version = "2.33", optional = true }
<<<<<<< HEAD
ring = "0.16.19"

[dependencies.tokio]
version = "0.2.24"
features = ["full"]
# features = ["fs", "stream", "sync", "time", "rt", "macros"]
=======
tokio-stream = "0.1.2"

[dependencies.tokio]
version = "1.0"
features = ["fs","sync", "time", "rt", "macros", "rt-multi-thread"]
>>>>>>> ef2dd059

[features]
# default = ["benchmark"]
benchmark = ["clap"]

[lib]
name = "pearl"

[[bin]]
name = "benchmark"
path = "src/benchmark/bin.rs"
required-features = ["benchmark"]<|MERGE_RESOLUTION|>--- conflicted
+++ resolved
@@ -34,20 +34,12 @@
 serde_derive = "1.0"
 thiserror = "1.0"
 clap = { version = "2.33", optional = true }
-<<<<<<< HEAD
 ring = "0.16.19"
-
-[dependencies.tokio]
-version = "0.2.24"
-features = ["full"]
-# features = ["fs", "stream", "sync", "time", "rt", "macros"]
-=======
 tokio-stream = "0.1.2"
 
 [dependencies.tokio]
 version = "1.0"
 features = ["fs","sync", "time", "rt", "macros", "rt-multi-thread"]
->>>>>>> ef2dd059
 
 [features]
 # default = ["benchmark"]
