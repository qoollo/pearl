--- conflicted
+++ resolved
@@ -27,15 +27,6 @@
 codegen-units = 1
 
 [dependencies]
-<<<<<<< HEAD
-# Don't update without checking for backwards compatibility!!!
-# ahash = "=0.7.6"
-
-# ahash = 0.7.6 release
-ahash = { git = 'https://github.com/tkaitchuck/aHash/', rev = 'e77cab8c1e15bfc9f54dfd28bd8820c2a7bb27c4' } 
-
-=======
->>>>>>> 05a2a30e
 anyhow = "1.0"
 async-trait = "0.1"
 bincode = "1.3"
