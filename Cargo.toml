[package]
name = "pearl"
version = "0.1.0"
description = "low level blob-based I/O library"
authors = ["Pavel Yakushin <p.yakushin@qoollo.com>"]
edition = "2018"
repository = "https://lab.qoollo.com/py/pearl"
readme = "README.md"

[dependencies]
env_logger = "0.6.0"
log = "0.4.6"
<<<<<<< HEAD
futures-preview = {version = "0.3.0-alpha.13", features = ["compat"]}
=======
futures-preview = "0.3.0-alpha.14"
>>>>>>> 22c8b0b8
serde = "1.0.89"
serde_derive = "1.0.89"
bincode = "1.1.2"
rand = "0.6.5"
tokio = "*"<|MERGE_RESOLUTION|>--- conflicted
+++ resolved
@@ -10,11 +10,7 @@
 [dependencies]
 env_logger = "0.6.0"
 log = "0.4.6"
-<<<<<<< HEAD
-futures-preview = {version = "0.3.0-alpha.13", features = ["compat"]}
-=======
-futures-preview = "0.3.0-alpha.14"
->>>>>>> 22c8b0b8
+futures-preview = {version = "0.3.0-alpha.14", features = ["compat"]}
 serde = "1.0.89"
 serde_derive = "1.0.89"
 bincode = "1.1.2"
