--- conflicted
+++ resolved
@@ -27,11 +27,7 @@
 anyhow = "1.0"
 async-trait = "0.1"
 bincode = "1.3"
-<<<<<<< HEAD
-bitvec = "0.20"
-=======
 bitvec = "1.0"
->>>>>>> fc41a184
 chrono = "0.4"
 clap = { version = "3.2", optional = true }
 crc = "=2.0.0"
