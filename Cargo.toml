[package]
name = "pearl"
version = "0.20.0"
description = "Pearl is a low level blob-based I/O library"
repository = "https://github.com/qoollo/pearl"
homepage = "https://github.com/qoollo/pearl"
documentation = "https://docs.rs/pearl"
keywords = ["blob", "blob-storage", "append-only", "key-value", "async"]
categories = ["data-structures", "filesystem"]
license = "MIT"
authors = [
    "Pavel Yakushin <p.yakushin@qoollo.com>",
    "Kirill Bushminkin <kbushminkin@gmail.com>",
    "Ilia Kopylov",
    "Ivan Druzhitskiy",
    "Vladimir Stepanenko",
    "Pavel Perestoronin",
    "Konstantin Konnov",
    "Konstantin Bulany"
]
edition = "2021"
readme = "README.md"

[profile.release]
opt-level = 3
lto = true
codegen-units = 1

[dependencies]
<<<<<<< HEAD
# Don't update without checking for backwards compatibility!!!
# ahash = "=0.7.6"
ahash = { git = 'https://github.com/tkaitchuck/aHash/', rev = 'e77cab8c1e15bfc9f54dfd28bd8820c2a7bb27c4' } 

=======
>>>>>>> 41670bf6
anyhow = "1.0"
async-trait = "0.1"
bincode = "1.3"
crc = "=3.0.0"
futures = "0.3"
log = "0.4"
sha2 = "0.10"
rio =  { version = "0.9.4", optional = true}
serde = "1.0"
serde_derive = "1.0"
thiserror = "1.0"
tokio-stream = "0.1"
nix = { version = "0.26", default_features = false, features = ["fs"] }
libc = "0.2"
static_assertions = "1.1"
bytes = "1.4"
async-lock = "2.7"
# Benchmark only dependencies
clap = { version = "3.2", optional = true }
env_logger = { version = "0.9", optional = true }

[dependencies.tokio]
version = "1.28"
features = ["fs", "io-util", "sync", "time", "rt", "macros", "rt-multi-thread"]

[features]
benchmark = ["dep:clap", "dep:env_logger"]
async-io-rio = ["dep:rio"]

[lib]
name = "pearl"

[[bin]]
name = "benchmark"
path = "src/benchmark/bin.rs"
required-features = ["benchmark"]

[build-dependencies]
chrono = "0.4"

[dev-dependencies]
env_logger = "0.9"
chrono = "0.4"
rand = "0.8"
rusty-fork = "0.3.0"
hex = "0.4"<|MERGE_RESOLUTION|>--- conflicted
+++ resolved
@@ -27,13 +27,6 @@
 codegen-units = 1
 
 [dependencies]
-<<<<<<< HEAD
-# Don't update without checking for backwards compatibility!!!
-# ahash = "=0.7.6"
-ahash = { git = 'https://github.com/tkaitchuck/aHash/', rev = 'e77cab8c1e15bfc9f54dfd28bd8820c2a7bb27c4' } 
-
-=======
->>>>>>> 41670bf6
 anyhow = "1.0"
 async-trait = "0.1"
 bincode = "1.3"
