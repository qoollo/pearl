[package]
name = "pearl"
version = "0.3.1"
description = "Pearl is a low level blob-based I/O library"
repository = "https://github.com/qoollo/pearl"
homepage = "https://github.com/qoollo/pearl"
documentation = "https://docs.rs/pearl"
keywords = ["blob", "blob-storage", "append-only", "key-value", "async"]
categories = ["data-structures", "filesystem"]
license = "MIT"
authors = ["Pavel Yakushin <p.yakushin@qoollo.com>"]
edition = "2018"
readme = "README.md"

[profile.release]
opt-level = 3
lto = true
codegen-units = 1

[dependencies]
bincode = "1.2"
chrono = "0.4"
crc = "1.8"
env_logger = "0.7"
log = "0.4"
rand = "0.7"
serde = "1.0"
serde_derive = "1.0"
futures = "0.3.5"
clap = { version = "2.33", optional = true }
bitvec = "0.17"
ahash = "0.3"

[dependencies.tokio]
version = "0.2.21"
<<<<<<< HEAD
features = ["time", "rt-core", "macros", "fs"]
=======
features = ["time", "rt-core", "macros", "fs", "io-util", "sync", "stream"]
>>>>>>> 8b8f5460

[features]
benchmark = ["clap"]

[lib]
name = "pearl"

[[bin]]
name = "benchmark"
path = "src/benchmark/bin.rs"
required-features = ["benchmark"]<|MERGE_RESOLUTION|>--- conflicted
+++ resolved
@@ -33,11 +33,7 @@
 
 [dependencies.tokio]
 version = "0.2.21"
-<<<<<<< HEAD
-features = ["time", "rt-core", "macros", "fs"]
-=======
 features = ["time", "rt-core", "macros", "fs", "io-util", "sync", "stream"]
->>>>>>> 8b8f5460
 
 [features]
 benchmark = ["clap"]
