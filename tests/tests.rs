#![feature(
    futures_api,
    async_await,
    await_macro,
    repeat_generic_slice,
    duration_float
)]

use futures::{
    executor::{block_on, ThreadPool},
    future::FutureExt,
<<<<<<< HEAD
    stream::{futures_ordered, futures_unordered, StreamExt, TryStreamExt},
=======
    stream::{futures_unordered::FuturesUnordered, StreamExt, TryStreamExt},
>>>>>>> 22c8b0b8
};
use pearl::{Builder, Record};
use rand::seq::SliceRandom;
use std::{env, fs};

mod common;

#[test]
fn test_storage_init_new() {
    let dir = "pearl_new/";
    let spawner = ThreadPool::new().unwrap();
    println!("storage init");
    let storage = block_on(common::default_test_storage_in(spawner, dir)).unwrap();
    println!("blobs count");
    assert_eq!(block_on(storage.blobs_count()), 1);
    let path = env::temp_dir().join(dir);
    let blob_file_path = path.join("test.0.blob");
    println!("check path exists");
    assert!(blob_file_path.exists());
    common::clean(dir);
}

#[test]
fn test_storage_init_from_existing() {
    let dir = "pearl_existing/";
    let pool = ThreadPool::new().unwrap();
    let path = env::temp_dir().join(dir);
    {
        let builder = Builder::new()
            .work_dir(&path)
            .blob_file_name_prefix("test")
            .max_blob_size(1_000_000)
            .max_data_in_blob(1_000);
        let mut temp_storage = builder.build().unwrap();
        block_on(temp_storage.init(pool.clone())).unwrap();
        fs::OpenOptions::new()
            .write(true)
            .create(true)
            .open(path.join("test.1.blob"))
            .unwrap();
    }
    assert!(path.join("test.0.blob").exists());
    assert!(path.join("test.1.blob").exists());

    let builder = Builder::new()
        .work_dir(&path)
        .blob_file_name_prefix("test")
        .max_blob_size(1_000_000)
        .max_data_in_blob(1_000);
    let mut storage = builder.build().unwrap();

    assert!(block_on(storage.init(pool))
        .map_err(|e| eprintln!("{:?}", e))
        .is_ok());
    assert_eq!(block_on(storage.blobs_count()), 2);
    assert!(path.join("test.0.blob").exists());
    assert!(path.join("test.1.blob").exists());
    assert_eq!(
        path.join("test.1.blob"),
        block_on(storage.active_blob_path()).unwrap(),
    );
    common::clean(dir);
}

#[test]
fn test_storage_read_write() {
    let dir = "pearl_read_wirte/";
    let pool = ThreadPool::new().unwrap();
    println!("create default test storage");
    let storage = block_on(common::default_test_storage_in(pool, dir)).unwrap();

    println!("create key/data");
    let key = "test-test".to_owned();
    let data = b"test data string".to_vec();
    println!("new record");
    let mut record = Record::new();
    println!("set record body");
    record.set_body(key.clone(), data.clone());
    println!("init thread pool");
    let mut pool = ThreadPool::new().unwrap();
    println!("block on write");
    block_on(storage.clone().write(record)).unwrap();
    println!("block on read");
    let r = storage.read(key.as_bytes().to_vec());
    println!("run write->read futures");
    let rec = pool.run(r).unwrap();
    println!("check record data len");
    assert_eq!(rec.data().len(), data.len());
    println!("clean test dir");
    common::clean(dir);
    println!("check record key");
    assert_eq!(rec.key(), key.as_bytes());
}

#[test]
fn test_storage_multiple_read_write() {
    let dir = "pearl_multiple/";
    let pool = ThreadPool::new().unwrap();
    let path = env::temp_dir().join(dir);
    let mut storage = Builder::new()
        .work_dir(&path)
        .blob_file_name_prefix("test")
        .max_blob_size(1_000_000)
        .max_data_in_blob(1_000)
        .build()
        .unwrap();
    block_on(storage.init(pool)).unwrap();

    let mut keys = Vec::new();
    let mut records: Vec<_> = (0..1000)
        .map(|i| {
            let data = b"viva".repeat(i + 1);
            let key = format!("key{}", i);
            let mut rec = Record::new();
            rec.set_body(&key, &data);
            keys.push(key.clone());
            rec
        })
        .collect();
    records.shuffle(&mut rand::thread_rng());
<<<<<<< HEAD
    let write_futures: Vec<_> = records
        .clone()
        .into_iter()
        .map(|record| storage.clone().write(record))
=======
    let write_stream: FuturesUnordered<_> = records
        .iter_mut()
        .map(|mut record| storage.write(&mut record).unwrap())
>>>>>>> 22c8b0b8
        .collect();
    let mut pool = ThreadPool::new().unwrap();
    let now = std::time::Instant::now();
    pool.run(write_stream.map_err(|e| dbg!(e)).collect::<Vec<_>>());
    let elapsed = now.elapsed().as_secs_f64();
    let blob_file_path = path.join("test.0.blob");
    let written = fs::metadata(&blob_file_path).unwrap().len();
    println!("write {}B/s", written as f64 / elapsed);
<<<<<<< HEAD
    let read_futures: Vec<_> = keys
        .iter()
        .map(|key| storage.read(key.as_bytes().to_vec()))
        .collect();
    let read_stream = futures_ordered(read_futures);
=======
    let read_stream: FuturesUnordered<_> =
        keys.iter().map(|key| storage.read(key).unwrap()).collect();
>>>>>>> 22c8b0b8
    let now = std::time::Instant::now();
    let mut records_from_file = pool.run(
        read_stream
            .map_err(|e| dbg!(e))
            .map(Result::unwrap)
            .collect::<Vec<_>>(),
    );
    let elapsed = now.elapsed().as_secs_f64();
    records.sort_by_key(|record| record.key().to_owned());
    records_from_file.sort_by_key(|record| record.key().to_owned());
    let written = fs::metadata(&blob_file_path).unwrap().len();
    println!("read {}B/s", written as f64 / elapsed);
    common::clean(dir);
    assert_eq!(records.len(), records_from_file.len());
    assert_eq!(records, records_from_file);
}

#[test]
fn test_multithread_read_write() -> Result<(), String> {
    use std::thread;

    let dir = "pearl_multithread/";
    println!("create thread pool");
    let pool = ThreadPool::builder()
        .name_prefix("test-pool-")
        .stack_size(4)
        .create()
        .map_err(|e| format!("{:?}", e))?;
    println!("block on create default test storage");
    let storage = block_on(common::default_test_storage_in(pool.clone(), dir))?;
    println!("collect indexes");
    let indexes = common::create_indexes(10, 10);
    println!("spawn std threads");
    let handles = indexes
        .iter()
        .cloned()
        .map(|mut range| {
            let s = storage.clone();
            thread::Builder::new()
                .name(format!("thread#{}", range[0]))
                .spawn(move || {
                    range.shuffle(&mut rand::thread_rng());
                    let write_futures: Vec<_> =
                        range.iter().map(|i| common::write(s.clone(), *i)).collect();
                    block_on(futures_unordered(write_futures).collect::<Vec<_>>());
                })
                .unwrap()
        })
        .collect::<Vec<_>>();
    println!("threads count: {}", handles.len());
    let errs_cnt = handles
        .into_iter()
        .map(std::thread::JoinHandle::join)
        .filter(Result::is_err)
        .count();
    println!("errors count: {}", errs_cnt);
    println!("generate flat indexes");
    let keys = indexes.iter().flatten().cloned().collect::<Vec<_>>();
    println!("check result");
    common::check_all_written(&storage, keys)?;
    common::clean(dir);
    println!("done");
    Ok(())
}

#[test]
fn test_storage_multithread_blob_overflow() -> Result<(), String> {
    use futures::compat::Compat;
    use futures::compat::{Executor01CompatExt, Future01CompatExt};
    use futures::future::TryFutureExt;
    use std::time::{Duration, Instant};
    use tokio::prelude::Future as OldFuture;
    use tokio::runtime::Builder;
    use tokio::timer::Delay;

    let dir = "pearl_overflow/";
    let mut pool = Builder::new().core_threads(1).build().unwrap();
    let storage = block_on(common::create_test_storage(
        pool.executor().clone().compat(),
        dir,
        10_000,
    ))
    .unwrap();

    let mut cloned_storage = storage.clone();
    let fut = Compat::new(
        async {
            let mut range: Vec<u64> = (0..100).map(|i| i).collect();
            range.shuffle(&mut rand::thread_rng());
            let mut next_write = Instant::now();
            let data = "omn".repeat(150);
            let delay_futures: Vec<_> = range
                .iter()
                .map(|i| {
                    Delay::new(Instant::now() + Duration::from_millis(i * 100))
                        .compat()
                        .map_err(|e| {
                            println!("{:?}", e);
                        })
                })
                .collect();
            let write_futures: Vec<_> = range
                .iter()
                .zip(delay_futures)
                .map(move |(i, df)| {
                    next_write += Duration::from_millis(500);
                    let key = format!("{}key", i);
                    let mut record = Record::new();
                    record.set_body(key, &data);
                    let write_fut = storage.clone().write(record).map_err(|e| {
                        println!("{:?}", e);
                    });
                    df.and_then(move |_| write_fut)
                })
                .collect();
            await!(futures_unordered(write_futures).collect::<Vec<_>>());
            Ok(())
        }
            .boxed(),
    );
    pool.spawn(fut.map(move |_| {
        cloned_storage.close().unwrap();
    }));
    pool.shutdown_on_idle().wait().unwrap();
    let path = env::temp_dir().join(dir);
    assert!(path.join("test.0.blob").exists());
    assert!(path.join("test.1.blob").exists());
    common::clean(dir);
    Ok(())
}

#[test]
fn test_storage_close() {
    let pool = ThreadPool::new().unwrap();
    let path = env::temp_dir().join("pearl_close/");
    let builder = Builder::new()
        .work_dir(&path)
        .blob_file_name_prefix("test")
        .max_blob_size(1_000_000)
        .max_data_in_blob(1_000);
    let mut storage = builder.build().unwrap();
    assert!(block_on(storage.init(pool))
        .map_err(|e| eprintln!("{:?}", e))
        .is_ok());
    let blob_file_path = path.join("test.0.blob");
    fs::remove_file(blob_file_path).unwrap();
    fs::remove_file(path.join("pearl.lock")).unwrap();
    fs::remove_dir(&path).unwrap();
}<|MERGE_RESOLUTION|>--- conflicted
+++ resolved
@@ -9,11 +9,7 @@
 use futures::{
     executor::{block_on, ThreadPool},
     future::FutureExt,
-<<<<<<< HEAD
-    stream::{futures_ordered, futures_unordered, StreamExt, TryStreamExt},
-=======
     stream::{futures_unordered::FuturesUnordered, StreamExt, TryStreamExt},
->>>>>>> 22c8b0b8
 };
 use pearl::{Builder, Record};
 use rand::seq::SliceRandom;
@@ -134,16 +130,10 @@
         })
         .collect();
     records.shuffle(&mut rand::thread_rng());
-<<<<<<< HEAD
-    let write_futures: Vec<_> = records
+    let write_stream: FuturesUnordered<_> = records
         .clone()
         .into_iter()
         .map(|record| storage.clone().write(record))
-=======
-    let write_stream: FuturesUnordered<_> = records
-        .iter_mut()
-        .map(|mut record| storage.write(&mut record).unwrap())
->>>>>>> 22c8b0b8
         .collect();
     let mut pool = ThreadPool::new().unwrap();
     let now = std::time::Instant::now();
@@ -152,16 +142,10 @@
     let blob_file_path = path.join("test.0.blob");
     let written = fs::metadata(&blob_file_path).unwrap().len();
     println!("write {}B/s", written as f64 / elapsed);
-<<<<<<< HEAD
-    let read_futures: Vec<_> = keys
+    let read_stream: FuturesUnordered<_> = keys
         .iter()
         .map(|key| storage.read(key.as_bytes().to_vec()))
         .collect();
-    let read_stream = futures_ordered(read_futures);
-=======
-    let read_stream: FuturesUnordered<_> =
-        keys.iter().map(|key| storage.read(key).unwrap()).collect();
->>>>>>> 22c8b0b8
     let now = std::time::Instant::now();
     let mut records_from_file = pool.run(
         read_stream
@@ -204,9 +188,9 @@
                 .name(format!("thread#{}", range[0]))
                 .spawn(move || {
                     range.shuffle(&mut rand::thread_rng());
-                    let write_futures: Vec<_> =
+                    let write_futures: FuturesUnordered<_> =
                         range.iter().map(|i| common::write(s.clone(), *i)).collect();
-                    block_on(futures_unordered(write_futures).collect::<Vec<_>>());
+                    block_on(write_futures.collect::<Vec<_>>());
                 })
                 .unwrap()
         })
@@ -263,7 +247,7 @@
                         })
                 })
                 .collect();
-            let write_futures: Vec<_> = range
+            let write_futures: FuturesUnordered<_> = range
                 .iter()
                 .zip(delay_futures)
                 .map(move |(i, df)| {
@@ -277,7 +261,7 @@
                     df.and_then(move |_| write_fut)
                 })
                 .collect();
-            await!(futures_unordered(write_futures).collect::<Vec<_>>());
+            await!(write_futures.collect::<Vec<_>>());
             Ok(())
         }
             .boxed(),
