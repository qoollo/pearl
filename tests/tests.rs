#[macro_use]
extern crate log;

use anyhow::Result as AnyResult;
use futures::{
    future::FutureExt,
    stream::{futures_unordered::FuturesUnordered, StreamExt, TryStreamExt},
    TryFutureExt,
};
use pearl::{Builder, Meta, Storage};
use rand::{seq::SliceRandom, Rng};
use std::{
    fs,
    time::{Duration, Instant},
};
use tokio::time::delay_for;

mod common;

use common::KeyTest;

#[tokio::test]
async fn test_storage_init_new() {
    let path = common::init("new");
    let storage = common::default_test_storage_in(&path).await.unwrap();
    // check if active blob created
    assert_eq!(storage.blobs_count().await, 1);
    // check if active blob file exists
    assert!(path.join("test.0.blob").exists());
    common::clean(storage, path).await.unwrap();
}

#[tokio::test]
async fn test_storage_init_from_existing() {
    let now = Instant::now();
    let path = common::init("existing");
    let storage = common::default_test_storage_in(&path).await.unwrap();
    let records = common::generate_records(15, 1_000);
    for (key, data) in &records {
        delay_for(Duration::from_millis(100)).await;
        write_one(&storage, *key, data, None).await.unwrap();
    }
    storage.close().await.unwrap();
    assert!(path.join("test.0.blob").exists());
    assert!(path.join("test.1.blob").exists());
    assert!(!path.join("pearl.lock").exists());

    let storage = common::default_test_storage_in(&path).await.unwrap();
    assert_eq!(storage.blobs_count().await, 2);
    assert!(path.join("test.0.blob").exists());
    assert!(path.join("test.1.blob").exists());
    common::clean(storage, path).await.unwrap();
    warn!("elapsed: {:.3}", now.elapsed().as_secs_f64());
}

#[tokio::test]
async fn test_storage_read_write() {
    let now = Instant::now();
    let path = common::init("read_write");
    let storage = common::default_test_storage_in(&path).await.unwrap();
    let key = 1234;
    let data = b"test data string";
    write_one(&storage, 1234, data, None).await.unwrap();
    let new_data = storage.read(KeyTest::new(key)).await.unwrap();
    assert_eq!(new_data, data);
    common::clean(storage, path).await.unwrap();
    warn!("elapsed: {:.3}", now.elapsed().as_secs_f64());
}

#[tokio::test]
async fn test_storage_multiple_read_write() {
    let now = Instant::now();
    let path = common::init("multiple");
    let storage = common::default_test_storage_in(&path).await.unwrap();
    let keys = (0..100).collect::<Vec<u32>>();
    let data = b"test data string";

    keys.iter()
        .map(|key| write_one(&storage, *key, data, None))
        .collect::<FuturesUnordered<_>>()
        .collect::<Vec<_>>()
        .await;
    let data_from_file = keys
        .iter()
        .map(|key| storage.read(KeyTest::new(*key)))
        .collect::<FuturesUnordered<_>>()
        .map(Result::unwrap)
        .collect::<Vec<_>>()
        .await;
    assert_eq!(keys.len(), data_from_file.len());
    common::clean(storage, path).await.unwrap();
    warn!("elapsed: {:.3}", now.elapsed().as_secs_f64());
}

#[tokio::test]
async fn test_multithread_read_write() -> Result<(), String> {
    let now = Instant::now();
    let path = common::init("multithread");
    let storage = common::default_test_storage_in(&path).await?;
    let threads = 20;
    let writes = 25;
    let indexes = common::create_indexes(threads, writes);
    let data = vec![184u8; 3000];
    let clonned_storage = storage.clone();
    let handles: FuturesUnordered<_> = indexes
        .iter()
        .cloned()
        .map(|mut range| {
            let st = clonned_storage.clone();
            let data = data.clone();
            let task = async move {
                let s = st.clone();
                let clonned_data = data.clone();
                range.shuffle(&mut rand::thread_rng());
                for i in range {
                    write_one(&s, i as u32, &clonned_data, None).await.unwrap();
                    delay_for(Duration::from_millis(2)).await;
                }
            };
            tokio::spawn(task)
        })
        .collect();
    let handles = handles.try_collect::<Vec<_>>().await.unwrap();
    let index = path.join("test.0.index");
    delay_for(Duration::from_millis(32)).await;
    assert!(index.exists());
    assert_eq!(handles.len(), threads);
    let keys = indexes
        .iter()
        .flatten()
        .map(|i| *i as u32)
        .collect::<Vec<_>>();
    debug!("make sure that all keys was written");
    common::check_all_written(&storage, keys).await?;
    common::clean(storage, path).await.unwrap();
    warn!("elapsed: {:.3}", now.elapsed().as_secs_f64());
    Ok(())
}

#[tokio::test]
async fn test_storage_multithread_blob_overflow() -> AnyResult<()> {
    let now = Instant::now();
    let path = common::init("overflow");
    let storage = common::create_test_storage(&path, 10_000).await.unwrap();
    let mut range: Vec<u32> = (0..90).collect();
    range.shuffle(&mut rand::thread_rng());
    let data = "test data string".repeat(16).as_bytes().to_vec();
    for i in range {
        delay_for(Duration::from_millis(10)).await;
        write_one(&storage, i, &data, None).await.unwrap();
    }
    assert!(path.join("test.0.blob").exists());
    assert!(path.join("test.1.blob").exists());
    common::clean(storage, &path).await?;
    warn!("elapsed: {:.3}", now.elapsed().as_secs_f64());
    Ok(())
}

#[tokio::test]
async fn test_storage_close() {
    let now = Instant::now();
    let path = common::init("pearl_close");
    let storage = common::default_test_storage_in(&path).await.unwrap();
    storage.close().await.unwrap();
    let blob_file_path = path.join("test.0.blob");
    let lock_file_path = path.join("pearl.lock");
    assert!(blob_file_path.exists());
    assert!(!lock_file_path.exists());
    fs::remove_dir_all(path).unwrap();
    warn!("elapsed: {:.3}", now.elapsed().as_secs_f64());
}

#[tokio::test]
async fn test_on_disk_index() -> AnyResult<()> {
    let now = Instant::now();
    let path = common::init("index");
    let data_size = 500;
    let max_blob_size = 1500;
    let num_records_to_write = 5u32;
    let read_key = 3u32;

    let mut storage = Builder::new()
        .work_dir(&path)
        .blob_file_name_prefix("test")
        .max_blob_size(max_blob_size)
        .max_data_in_blob(1_000)
        .build()
        .unwrap();
    let slice = [17, 40, 29, 7, 75];
    let mut data = Vec::new();
    for _ in 0..(data_size / slice.len()) {
        data.extend(&slice);
    }
    storage.init().await.unwrap();
    info!("write (0..{})", num_records_to_write);
    for i in 0..num_records_to_write {
        delay_for(Duration::from_millis(100)).await;
        write_one(&storage, i, &data, None).await.unwrap();
    }
<<<<<<< HEAD
    while storage.blobs_count() < 2 {
        delay_for(Duration::from_millis(200)).await;
=======
    while storage.blobs_count().await < 2 {
        sleep(Duration::from_millis(200)).await;
>>>>>>> e9b703e0
    }
    assert!(path.join("test.1.blob").exists());
    info!("read {}", read_key);
    let new_data = storage.read(KeyTest::new(read_key)).await.unwrap();
    assert_eq!(new_data, data);
    warn!("elapsed: {:.3}", now.elapsed().as_secs_f64());
    common::clean(storage, path).await
}

#[tokio::test]
async fn test_work_dir_lock() {
    let now = Instant::now();
    let path = common::init("work_dir_lock");
    let storage_one = common::create_test_storage(&path, 1_000_000);
    let res_one = storage_one.await;
    assert!(res_one.is_ok());
    let storage = res_one.unwrap();
    let storage_two = common::create_test_storage(&path, 1_000_000);
    let res_two = storage_two.await;
    dbg!(&res_two);
    assert!(res_two.is_err());
    common::clean(storage, path)
        .map(|res| res.expect("clean failed"))
        .await;
    warn!("elapsed: {:.3}", now.elapsed().as_secs_f64());
}

#[tokio::test]
async fn test_index_from_blob() {
    let now = Instant::now();
    let path = common::init("index_from_blob");
    let storage = common::create_test_storage(&path, 70_000).await.unwrap();
    let records = common::generate_records(10, 10_000);
    for (i, data) in &records {
        write_one(&storage, *i, data, None).await.unwrap();
        delay_for(Duration::from_millis(10)).await;
    }
    storage.close().await.unwrap();
    let index_file_path = path.join("test.0.index");
    fs::remove_file(&index_file_path).unwrap();
    let new_storage = common::create_test_storage(&path, 1_000_000).await.unwrap();
    assert!(index_file_path.exists());
    common::clean(new_storage, path)
        .map(|res| res.expect("clean failed"))
        .await;
    warn!("elapsed: {:.3}", now.elapsed().as_secs_f64());
}

#[tokio::test]
async fn test_index_from_empty_blob() {
    let now = Instant::now();
    let path = common::init("index_from_empty_blob");
    let storage = common::default_test_storage_in(path.clone()).await.unwrap();
    storage.close().await.unwrap();
    let index_file_path = path.join("test.0.index");
    assert!(!index_file_path.exists());
    let blob_file_path = path.join("test.0.blob");
    assert!(blob_file_path.exists());
    let new_storage = common::create_test_storage(&path, 1_000_000).await.unwrap();
    new_storage
        .write(KeyTest::new(1), vec![1; 8])
        .await
        .unwrap();
    new_storage.close().await.unwrap();
    assert!(index_file_path.exists());
    fs::remove_dir_all(path).unwrap();
    warn!("elapsed: {:.3}", now.elapsed().as_secs_f64());
}

#[tokio::test]
async fn test_write_with() {
    let now = Instant::now();
    let path = common::init("write_with");
    let storage = common::create_test_storage(&path, 1_000_000).await.unwrap();
    let key = 1234;
    let data = b"data_with_empty_meta";
    write_one(&storage, key, data, None).await.unwrap();
    let data = b"data_with_meta";
    write_one(&storage, key, data, Some("1.0")).await.unwrap();
    common::clean(storage, path)
        .map(|res| res.expect("clean failed"))
        .await;
    warn!("elapsed: {:.3}", now.elapsed().as_secs_f64());
}

#[tokio::test]
async fn test_write_with_with_on_disk_index() {
    let now = Instant::now();
    let path = common::init("write_with_with_on_disk_index");
    let storage = common::create_test_storage(&path, 10_000).await.unwrap();

    let key = 1234;
    let data = b"data_with_empty_meta";
    write_one(&storage, key, data, None).await.unwrap();

    let records = common::generate_records(20, 1000);
    for (i, data) in &records {
        delay_for(Duration::from_millis(32)).await;
        write_one(&storage, *i, data, Some("1.0")).await.unwrap();
    }
    assert!(storage.blobs_count().await > 1);

    // let data = b"data_with_meta";
    // write_one(&storage, key, data, Some("1.0")).await.unwrap();

    // assert!(write_one(&storage, key, data, Some("1.0")).await.is_err());

    common::clean(storage, path)
        .map(|res| res.expect("clean failed"))
        .await;
    warn!("elapsed: {:.3}", now.elapsed().as_secs_f64());
}

#[tokio::test]
async fn test_write_512_records_with_same_key() {
    let now = Instant::now();
    let path = common::init("write_1_000_000_records_with_same_key");
    let storage = common::create_test_storage(&path, 10_000).await.unwrap();
    let key = KeyTest::new(1234);
    let value = b"data_with_empty_meta".to_vec();
    for i in 0..512 {
        let mut meta = Meta::new();
        meta.insert("version".to_owned(), i.to_string());
        delay_for(Duration::from_micros(1)).await;
        storage.write_with(&key, value.clone(), meta).await.unwrap();
    }
    common::clean(storage, path).await.expect("clean failed");
    warn!("elapsed: {:.3}", now.elapsed().as_secs_f64());
}

#[tokio::test]
async fn test_read_with() {
    let now = Instant::now();
    let path = common::init("read_with");
    let storage = common::create_test_storage(&path, 1_000_000).await.unwrap();
    debug!("storage created");
    let key = 2345;
    trace!("key: {}", key);
    let data = b"some_random_data";
    trace!("data: {:?}", data);
    write_one(&storage, key, data, Some("1.0")).await.unwrap();
    debug!("first data written");
    let data = b"some data with different version";
    trace!("data: {:?}", data);
    write_one(&storage, key, data, Some("2.0")).await.unwrap();
    debug!("second data written");
    let key = KeyTest::new(key);
    let data_read_with = storage.read_with(&key, &meta_with("2.0")).await.unwrap();
    debug!("read with finished");
    let data_read = storage.read(&key).await.unwrap();
    debug!("read finished");
    assert_ne!(data_read_with, data_read);
    assert_eq!(data_read_with, data);
    common::clean(storage, path).await.expect("clean failed");
    warn!("elapsed: {:.3}", now.elapsed().as_secs_f64());
}

#[tokio::test]
async fn test_read_all_load_all() {
    let now = Instant::now();
    let path = common::init("read_all");
    let storage = common::create_test_storage(&path, 100_000).await.unwrap();
    let key = 3456;
    let records_write = common::generate_records(100, 9_000);
    let mut versions = Vec::new();
    for (count, (i, data)) in records_write.iter().enumerate() {
        let v = i.to_string();
        versions.push(v.as_bytes().to_vec());
        write_one(&storage, key, data, Some(&v)).await.unwrap();
        delay_for(Duration::from_millis(1)).await;
        assert_eq!(storage.records_count().await, count + 1);
    }
    assert_eq!(storage.records_count().await, records_write.len());
    delay_for(Duration::from_millis(100)).await;
    let records_read = storage
        .read_all(&KeyTest::new(key))
        .and_then(|entry| {
            entry
                .into_iter()
                .map(|e| e.load())
                .collect::<FuturesUnordered<_>>()
                .try_collect::<Vec<_>>()
        })
        .await
        .unwrap();
    let mut versions2 = records_read
        .iter()
        .map(|r| r.meta().get("version").unwrap().to_vec())
        .collect::<Vec<_>>();
    versions.sort();
    versions2.sort();
    for v1 in &versions {
        if !versions2.contains(v1) {
            debug!("MISSED: {:?}", v1);
        }
    }
    assert_eq!(versions2.len(), versions.len());
    assert_eq!(versions2, versions);
    let mut records = records_write
        .into_iter()
        .map(|(_, data)| data)
        .collect::<Vec<_>>();
    let mut records_read = records_read
        .into_iter()
        .map(|r| r.into_data())
        .collect::<Vec<_>>();
    records.sort();
    records_read.sort();
    assert_eq!(records.len(), records_read.len());
    assert_eq!(records, records_read);
    common::clean(storage, path).await.expect("clean failed");
    warn!("elapsed: {:.3}", now.elapsed().as_secs_f64());
}

#[tokio::test]
async fn test_read_all_find_one_key() {
    let now = Instant::now();
    let path = common::init("read_all_1000_find_one_key");
    let storage = common::create_test_storage(&path, 1_000_000).await.unwrap();
    let count = 1000;
    let size = 3_000;
    info!("generate {} records with size {}", count, size);
    let records_write = common::generate_records(count, size);
    for (i, data) in &records_write {
        write_one(&storage, *i, data, None).await.unwrap();
    }
    let key = records_write.last().unwrap().0;
    debug!("read all with key: {:?}", &key);
    let records_read = storage
        .read_all(&KeyTest::new(key))
        .and_then(|entry| {
            entry
                .into_iter()
                .map(|e| e.load())
                .collect::<FuturesUnordered<_>>()
                .map(|e| e.map(|r| r.into_data()))
                .try_collect::<Vec<_>>()
        })
        .await
        .unwrap();
    debug!("storage read all finished");
    assert_eq!(
        records_write
            .iter()
            .find_map(|(i, data)| if *i == key { Some(data) } else { None })
            .unwrap(),
        &records_read[0]
    );
    common::clean(storage, path).await.expect("clean failed");
    warn!("elapsed: {:.3}", now.elapsed().as_secs_f64());
}

#[tokio::test]
async fn test_check_bloom_filter_single() {
    let now = Instant::now();
    let path = common::init("contains_bloom_filter_single");
    let storage = common::create_test_storage(&path, 10).await.unwrap();
    let data = b"some_random_data";
    let repeat = 8192;
    for i in 0..repeat {
        let pos_key = KeyTest::new(i + repeat);
        let neg_key = KeyTest::new(i + 2 * repeat);
        trace!("key: {}, pos: {:?}, negative: {:?}", i, pos_key, neg_key);
        let key = KeyTest::new(i);
        storage.write(&key, data.to_vec()).await.unwrap();
        assert_eq!(storage.check_bloom(key).await, Some(true));
        let data = b"other_random_data";
        storage.write(&pos_key, data.to_vec()).await.unwrap();
        assert_eq!(storage.check_bloom(pos_key).await, Some(true));
        assert_eq!(storage.check_bloom(neg_key).await, Some(false));
    }
    common::clean(storage, path).await.expect("clean failed");
    warn!("elapsed: {:.3}", now.elapsed().as_secs_f64());
}
#[tokio::test]
async fn test_check_bloom_filter_multiple() {
    let now = Instant::now();
    let path = common::init("check_bloom_filter_multiple");
    let storage = common::create_test_storage(&path, 20000).await.unwrap();
    let data =
        b"lfolakfsjher_rladncreladlladkfsje_pkdieldpgkeolladkfsjeslladkfsj_slladkfsjorladgedom_dladlladkfsjlad";
    for i in 1..800 {
        let key = KeyTest::new(i);
        storage.write(&key, data.to_vec()).await.unwrap();
<<<<<<< HEAD
        delay_for(Duration::from_millis(6)).await;
        trace!("blobs count: {}", storage.blobs_count());
=======
        sleep(Duration::from_millis(6)).await;
        trace!("blobs count: {}", storage.blobs_count().await);
>>>>>>> e9b703e0
    }
    for i in 1..800 {
        assert_eq!(storage.check_bloom(KeyTest::new(i)).await, Some(true));
    }
    for i in 800..1600 {
        assert_eq!(storage.check_bloom(KeyTest::new(i)).await, Some(false));
    }
    common::clean(storage, path).await.expect("clean failed");
    warn!("elapsed: {:.3}", now.elapsed().as_secs_f64());
}

#[tokio::test]
async fn test_check_bloom_filter_init_from_existing() {
    let now = Instant::now();
    let path = common::init("check_bloom_filter_init_from_existing");
    debug!("open new storage");
    let base = 20_000;
    {
        let storage = common::create_test_storage(&path, 100_000).await.unwrap();
        debug!("write some data");
        let data =
        b"lfolakfsjher_rladncreladlladkfsje_pkdieldpgkeolladkfsjeslladkfsj_slladkfsjorladgedom_dladlladkfsjlad";
        for i in 1..base {
            let key = KeyTest::new(i);
            trace!("write key: {}", i);
            storage.write(&key, data.to_vec()).await.unwrap();
            trace!("blobs count: {}", storage.blobs_count().await);
        }
        debug!("close storage");
        storage.close().await.unwrap();
    }

    debug!("storage closed, await a little");
    delay_for(Duration::from_millis(1000)).await;
    debug!("reopen storage");
    let storage = common::create_test_storage(&path, 100).await.unwrap();
    debug!("check check_bloom");
    for i in 1..base {
        assert_eq!(storage.check_bloom(KeyTest::new(i)).await, Some(true));
    }
    info!("check certainly missed keys");
    let mut false_positive_counter = 0usize;
    for i in base..base * 2 {
        trace!("check key: {}", i);
        if storage.check_bloom(KeyTest::new(i)).await == Some(true) {
            false_positive_counter += 1;
        }
    }
    let fpr = false_positive_counter as f64 / base as f64;
    info!("false positive rate: {:.6} < 0.001", fpr);
    assert!(fpr < 0.001);
    common::clean(storage, path).await.expect("clean failed");
    warn!("elapsed: {:.3}", now.elapsed().as_secs_f64());
}

#[tokio::test]
async fn test_check_bloom_filter_generated() {
    let now = Instant::now();
    let path = common::init("check_bloom_filter_generated");
    debug!("open new storage");
    let base = 20_000;
    {
        let storage = common::create_test_storage(&path, 100_000).await.unwrap();
        debug!("write some data");
        let data =
        b"lfolakfsjher_rladncreladlladkfsje_pkdieldpgkeolladkfsjeslladkfsj_slladkfsjorladgedom_dladlladkfsjlad";
        for i in 1..base {
            let key = KeyTest::new(i);
            trace!("write key: {}", i);
            storage.write(&key, data.to_vec()).await.unwrap();
            trace!("blobs count: {}", storage.blobs_count().await);
        }
        debug!("close storage");
        storage.close().await.unwrap();
        let index_file_path = path.join("test.0.index");
        fs::remove_file(index_file_path).unwrap();
        info!("index file removed");
    }

    debug!("storage closed, await a little");
    delay_for(Duration::from_millis(1000)).await;
    debug!("reopen storage");
    let storage = common::create_test_storage(&path, 100).await.unwrap();
    debug!("check check_bloom");
    for i in 1..base {
        trace!("check key: {}", i);
        assert_eq!(storage.check_bloom(KeyTest::new(i)).await, Some(true));
    }
    info!("check certainly missed keys");
    let mut false_positive_counter = 0usize;
    for i in base..base * 2 {
        trace!("check key: {}", i);
        if storage.check_bloom(KeyTest::new(i)).await == Some(true) {
            false_positive_counter += 1;
        }
    }
    let fpr = false_positive_counter as f64 / base as f64;
    info!("false positive rate: {:.6} < 0.001", fpr);
    assert!(fpr < 0.001);
    common::clean(storage, path).await.expect("clean failed");
    warn!("elapsed: {:.3}", now.elapsed().as_secs_f64());
}

async fn write_one(
    storage: &Storage<KeyTest>,
    key: u32,
    data: &[u8],
    version: Option<&str>,
) -> AnyResult<()> {
    let data = data.to_vec();
    let key = KeyTest::new(key);
    debug!("tests write one key: {:?}", key);
    if let Some(v) = version {
        debug!("tests write one write with");
        storage.write_with(key, data, meta_with(v)).await
    } else {
        debug!("tests write one write");
        storage.write(key, data).await
    }
}

fn meta_with(version: &str) -> Meta {
    let mut meta = Meta::new();
    meta.insert("version".to_owned(), version);
    meta
}

#[tokio::test]
async fn test_records_count() {
    let now = Instant::now();
    let path = common::init("records_count");
    let storage = common::create_test_storage(&path, 20000).await.unwrap();

    let count = 30;
    let records = common::generate_records(count, 1_000);
    for (key, data) in &records {
        write_one(&storage, *key, data, None).await.unwrap();
        delay_for(Duration::from_millis(10)).await;
    }

    assert_eq!(storage.records_count().await, count);
    assert!(storage.records_count_in_active_blob().await < Some(count));

    common::clean(storage, path).await.expect("clean failed");
    warn!("elapsed: {:.3}", now.elapsed().as_secs_f64());
}

#[tokio::test]
async fn test_records_count_in_active() {
    let now = Instant::now();
    let path = common::init("records_count_in_active");
    let storage = common::create_test_storage(&path, 20000).await.unwrap();

    let count = 10;
    let records = common::generate_records(count, 1_000);
    for (key, data) in &records {
        write_one(&storage, *key, data, None).await.unwrap();
        delay_for(Duration::from_millis(10)).await;
    }

    assert_eq!(storage.records_count_in_active_blob().await, Some(count));

    common::clean(storage, path).await.expect("clean failed");
    warn!("elapsed: {:.3}", now.elapsed().as_secs_f64());
}

#[tokio::test]
async fn test_records_count_detailed() {
    let now = Instant::now();
    let path = common::init("records_count_detailed");
    let storage = common::create_test_storage(&path, 20000).await.unwrap();

    let count = 30;
    let records = common::generate_records(count, 1000);
    for (key, data) in &records {
        write_one(&storage, *key, data, None).await.unwrap();
        delay_for(Duration::from_millis(64)).await;
    }
    delay_for(Duration::from_millis(1000)).await;
    let details = storage.records_count_detailed().await;
    assert!(details[0].1 > 18);
    assert_eq!(details.iter().fold(0, |acc, d| acc + d.1), count);

    common::clean(storage, path).await.expect("clean failed");
    warn!("elapsed: {:.3}", now.elapsed().as_secs_f64());
}

#[tokio::test]
async fn test_manual_close_active_blob() {
    let path = common::init("manual_close_active_blob");
    let storage = common::create_test_storage(&path, 10_000).await.unwrap();
    let records = common::generate_records(5, 1000);
    for (key, data) in &records {
        write_one(&storage, *key, data, None).await.unwrap();
        delay_for(Duration::from_millis(10)).await;
    }
    assert_eq!(storage.blobs_count().await, 1);
    assert!(path.join("test.0.blob").exists());
    delay_for(Duration::from_millis(1000)).await;
    storage.close_active_blob().await;
    assert!(path.join("test.0.blob").exists());
    assert!(!path.join("test.1.blob").exists());
    common::clean(storage, path).await.unwrap();
}

#[tokio::test]
async fn test_blobs_count_random_names() {
    let path = common::init("blobs_count_random_names");
    let storage = common::create_test_storage(&path, 10_000).await.unwrap();
    let records = common::generate_records(5, 1000);
    for (key, data) in &records {
        write_one(&storage, *key, data, None).await.unwrap();
        sleep(Duration::from_millis(10)).await;
    }
    sleep(Duration::from_millis(100)).await;
    assert_eq!(storage.blobs_count().await, 1);
    storage.close().await.unwrap();
    assert!(path.join("test.0.blob").exists());
    let mut rng = rand::thread_rng();
    let mut numbers = [0usize; 16];
    rng.fill(&mut numbers);
    let names: Vec<_> = numbers
        .iter()
        .filter_map(|i| {
            if *i != 0 {
                Some(format!("test.{}.blob", i))
            } else {
                None
            }
        })
        .collect();
    debug!("test blob names: {:?}", names);
    let source = path.join("test.0.blob");
    for name in &names {
        let dst = path.join(name);
        debug!("{:?} -> {:?}", source, dst);
        tokio::fs::copy(&source, dst).await.unwrap();
    }
    let storage = common::create_test_storage(&path, 10_000).await.unwrap();
    assert_eq!(names.len() + 1, storage.blobs_count().await);
    common::clean(storage, path).await.unwrap();
}<|MERGE_RESOLUTION|>--- conflicted
+++ resolved
@@ -197,13 +197,8 @@
         delay_for(Duration::from_millis(100)).await;
         write_one(&storage, i, &data, None).await.unwrap();
     }
-<<<<<<< HEAD
-    while storage.blobs_count() < 2 {
+    while storage.blobs_count().await < 2 {
         delay_for(Duration::from_millis(200)).await;
-=======
-    while storage.blobs_count().await < 2 {
-        sleep(Duration::from_millis(200)).await;
->>>>>>> e9b703e0
     }
     assert!(path.join("test.1.blob").exists());
     info!("read {}", read_key);
@@ -488,13 +483,8 @@
     for i in 1..800 {
         let key = KeyTest::new(i);
         storage.write(&key, data.to_vec()).await.unwrap();
-<<<<<<< HEAD
         delay_for(Duration::from_millis(6)).await;
-        trace!("blobs count: {}", storage.blobs_count());
-=======
-        sleep(Duration::from_millis(6)).await;
         trace!("blobs count: {}", storage.blobs_count().await);
->>>>>>> e9b703e0
     }
     for i in 1..800 {
         assert_eq!(storage.check_bloom(KeyTest::new(i)).await, Some(true));
@@ -707,9 +697,9 @@
     let records = common::generate_records(5, 1000);
     for (key, data) in &records {
         write_one(&storage, *key, data, None).await.unwrap();
-        sleep(Duration::from_millis(10)).await;
-    }
-    sleep(Duration::from_millis(100)).await;
+        delay_for(Duration::from_millis(10)).await;
+    }
+    delay_for(Duration::from_millis(100)).await;
     assert_eq!(storage.blobs_count().await, 1);
     storage.close().await.unwrap();
     assert!(path.join("test.0.blob").exists());
