--- conflicted
+++ resolved
@@ -80,12 +80,7 @@
     let data = b"test data string";
     write_one(&storage, 1234, data, None).await.unwrap();
     let new_data = storage.read(KeyTest::new(key)).await.unwrap();
-<<<<<<< HEAD
-    assert!(matches!(new_data, ReadResult::Found(_)));
-    assert_eq!(new_data.unwrap(), data);
-=======
-    assert_eq!(new_data, Bytes::copy_from_slice(data));
->>>>>>> a258c192
+    assert_eq!(new_data, ReadResult::Found(Bytes::copy_from_slice(data)));
     common::clean(storage, path).await.unwrap();
     warn!("elapsed: {:.3}", now.elapsed().as_secs_f64());
 }
@@ -425,16 +420,14 @@
     let data_read = storage.read(&key).await.unwrap();
     debug!("read finished");
     // data_read - last record, data_read_with - first record with "1.0" meta
-<<<<<<< HEAD
     assert!(matches!(data_read_with, ReadResult::Found(_)));
     assert!(matches!(data_read, ReadResult::Found(_)));
-    let data_read_with = data_read_with.unwrap();
-    assert_ne!(data_read_with, data_read.unwrap());
-    assert_eq!(data_read_with, data1);
-=======
+    let data_read_with = data_read_with;
     assert_ne!(data_read_with, data_read);
-    assert_eq!(data_read_with, Bytes::copy_from_slice(data1));
->>>>>>> a258c192
+    assert_eq!(
+        data_read_with,
+        ReadResult::Found(Bytes::copy_from_slice(data1))
+    );
     common::clean(storage, path).await.expect("clean failed");
     warn!("elapsed: {:.3}", now.elapsed().as_secs_f64());
 }
