--- conflicted
+++ resolved
@@ -4,12 +4,9 @@
 
 ## [Unreleased]
 #### Added
-<<<<<<< HEAD
 - Checksum validation in `Entry::load_data` (#274)
-=======
 - Add fsync to header writing in blob (#243)
 - Add periodic fsync (#234)
->>>>>>> b7ab2518
 
 #### Changed
 - Reduced internal strucutre size in memory: bloom filter `Config` and `FileName` (#260)
