--- conflicted
+++ resolved
@@ -4,12 +4,7 @@
 
 ## [Unreleased]
 #### Added
-<<<<<<< HEAD
 - Add record delete api method ([#103](https://github.com/qoollo/pearl/pull/103)) 
-=======
-- Add hierarchical filters support (#126)
-
->>>>>>> 1e0aa62a
 
 #### Changed
 
