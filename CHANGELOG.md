# Changelog
Pearl changelog


## [Unreleased]
#### Added
- Add ability to attach metadata to the deletion record (#229)

#### Changed
<<<<<<< HEAD
- Receive timestamp as parameter, store it within record and return it with BlobRecordTimestamp (#231)
- Added different path for sync read/write (#184)
=======

>>>>>>> 90298ad2

#### Fixed
- Use `dep:<crate_name>` syntax in feature declaration to avoid unnecessary feature flags (#272) 

#### Updated



## [0.19.0] - 2023-05-15
#### Added
- Use InMemoryIndex as an additional filter on Blob level (#238)
- Windows support added (#257)
- CI: build and test on Windows (#261)
- Include file index memory in the calculation of occupied memory (#262)

#### Changed
- Remove hard dependency on io uring (#230)
- Update offset only when write is imminent to prevent data corruption due to async Future cancellation (#228)
- Improved Arc placement in Storage (#185)
- Improved visibility levels in Storage (#186)
- `Clone` impl removed from `Storage` (#265)
- BLOB-wide exclusive lock removed from the write path, instead the short lock on the in-memory index added (#249)
- Include BTreeMap overhead in index calculations (#266)
- `MEM_SIZE` const has been added into the `Key` trait for proper calculation of memory occupied by the Key struct (#270)

#### Fixed
- Fix fork in test duplicating test environment (#254)
- Bug in ObserverWorker that prevents its stop and leads to memory leak (#259)
- Converting UnexpectedEOF errors to bincode errors before deserialize() calls (#233)

#### Updated



## [0.18.0] - 2023-02-25
#### Added
- Index regeneration checks record data checksum (#215)

#### Changed
- `ring` crate replaced with `sha2` crate (#246)
- `async-std` replaced with `async-lock` to avoid redundant dependencies (#247)
- Change locks for filters update (#218)
- Serialization moved out of critical section (#188)
- Removed multiple header checksum calculations (#206)
- Rename functions to show that it returns last entry (#199)

#### Fixed


#### Updated



## [0.17.0] - 2023-01-16
#### Added
- Special handling for large data write (#192)

#### Changed
- Added different path for sync read/write (#184)

#### Fixed
- Fixed skip condition in Storage::get_data_last causing incorrect NotFound result (#235)

#### Updated



## [0.16.0] - 2022-12-30
#### Added
- Corrupted blobs count calculation (#224)

#### Changed
- Return delete or not found as distinct results (#208)
- Save delete records in index (#207)
- Use bytes for arguments (#191)

#### Fixed


#### Updated
- Crate `crc` (#225)


## [0.15.0] - 2022-11-22
#### Added
- Add functions to get info about blobs and indexes (#151)
- Add key_size field to index header (#151)

#### Changed
- Change file operations to work on full buffers (#190)
- Remove iterators from bloom filter (#194)
- Excessive key conversion removed (#193)

#### Fixed


#### Updated
- Updated tokio, nix, clap, bitvec versions (#202)
- Update locks (#187)


## [0.14.0] - 2022-11-14
#### Added


#### Changed
- File name added to error messages in Blob struct (#183)
- Update rust edition (#175)

#### Fixed
- Fix docs (#177)
- Fix order of records after bptree deserialization (#181)
- Correct blob size comparison in index validation (#179)
- Returning error when validating blob with corrupted records (#180)

#### Updated



## [0.13.0] - 2022-08-04
#### Added
- Add method to receive occupied disk space (#170)

#### Changed
- Defer index drop on delete (#165)

#### Fixed
- Restore documentation publishing (#173)

#### Updated


## [0.12.0] - 2022-05-23
#### Added
- Add hierarchical filters support (#126)
- Add tools to recover and migrate blobs and indexes (#148)
- Add blob size to index header (#153)
- Add magic byte to index header (#152)

#### Changed

#### Fixed
- Fix delete with no active blob set (#167)

#### Updated


## [0.11.0] - 2022-04-18
#### Added
Add support for hierarchical range filters (#154)

#### Changed
- Remove active checking for blob update (#159)

#### Fixed
- corrupted blob now should be saved in case of 'unexpected eof' error (#160)

#### Updated


## [0.10.0] - 2022-03-30
#### Changed
- Add refkey trait (#141)
- Change nightly to stable rust toolchain


## [0.9.2] - 2022-02-14
#### Added
- Add record delete api method (#103)


## [0.9.1] - 2022-02-03
#### Added
- Add wait cycle for tests with index files (#144)


#### Fixed
- In memory index last record retrieval (#147)


## [0.9.0] - 2021-12-09
#### Added
- Add hierarchical filters support (#126)


## [0.8.1] - 2021-12-02
#### Added
- Add key trait (#123)


## [0.8.0] - 2021-11-09
#### Added
- Add method to offload bloom filters (#121)

#### Changed
- Dump blob indices in separate thread on active blob close (#136)
- Remove second file descriptor from File (#124)
- Acquire advisory write lock on files (#124)


## [0.7.1] - 2021-10-18
#### Added
- Add more functions to interface to support work with optional active blob (#118)


## [0.7.0] - 2021-10-02
#### Added
- B+ Tree indexes (#84)
- Range indexes (#11)
- Move corrupted blobs into speacial directory (#98)
- Blob version validation (#120)

#### Changed
- Rebuild corrupted index automatically during startup (#94)
- Move build_time.rs file to OUT_DIR.

#### Fixed
- Create corrupted directory only when needed (#94)


## [0.6.2] - 2021-09-14
#### Added
- Setup build and test with GitHub Actions (#113)

#### Changed
- Helpers for build time, commit hash and version moved to `build_info` mod.
- Build time format.
- `build_time.rs` added to `.gitignore`.


## [0.6.1] - 2021-08-13
#### Updated
- Blob version v0 -> v1


## [0.6.0] - 2021-08-13
#### Changed
- Add key size check for blob from file (#99)
- `ahash` version fixed on `=v0.7.4` (#112)


#### Fixed
- Fix lint warnings (#100)


## [0.5.14] - 2021-04-14
#### Fixed
- Fix possible infinite readlock (#97)
  - Change all readlocks on writelocks
  - add more traces, increase check timer
  - disable old blobs dump
  - fix benchmark and lock issue


## [0.5.13] - 2021-04-13
#### Fixed
- Fix observer worker leak and simplify logic
- Fix 'core dumped' bug


## [0.5.12] - 2021-03-30
#### Added
- Add check before fsync index file in dump (#90)
- Add an option to ignore corrupted blobs (#86)

#### Changed
- Switch to RwLock for storage inner safe (instead of Mutex) (#91)

#### Updated
- update libs


## [0.5.11] - 2021-03-24
#### Added
- Add synchronization for closing blobs to keep them in stable state in case of future disk faults (#85)
- Add an option to ignore corrupted blobs (#86)

#### Updated
- tokio update v1.3


## [0.5.0] - 2020-08-21
#### Changed
- reduced disk IO calls when index used
- remove Entries
- Replace Error::RecordNotFound with Option
- use anyhow crate for result/error handling

#### Fixed
- wrong offset of index file read


## [0.4.0] - 2020-07-30
#### Added
- use of the io_uring, linux asynchronous I/O API.


## [0.3.1] - 2020-05-15
#### Added
- storage records count methods all/active/detailed


## [0.3.0] - 2020-03-02
#### Added
- CHANGELOG.md<|MERGE_RESOLUTION|>--- conflicted
+++ resolved
@@ -7,12 +7,7 @@
 - Add ability to attach metadata to the deletion record (#229)
 
 #### Changed
-<<<<<<< HEAD
 - Receive timestamp as parameter, store it within record and return it with BlobRecordTimestamp (#231)
-- Added different path for sync read/write (#184)
-=======
-
->>>>>>> 90298ad2
 
 #### Fixed
 - Use `dep:<crate_name>` syntax in feature declaration to avoid unnecessary feature flags (#272) 
