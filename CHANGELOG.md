# Changelog
Pearl changelog


## [Unreleased]
#### Added


#### Changed
- Update rust edition (#175)

#### Fixed
<<<<<<< HEAD
- Fix docs (#177)

=======
- Fix order of records after bptree deserialization (#181)
- Correct blob size comparison in index validation (#179)
- Returning error when validating blob with corrupted records (#180)
>>>>>>> 767c9c96

#### Updated



## [0.13.0] - 2022-08-04
#### Added
- Add method to receive occupied disk space (#170)

#### Changed
- Defer index drop on delete (#165)

#### Fixed
- Restore documentation publishing (#173)

#### Updated


## [0.12.0] - 2022-05-23
#### Added
- Add hierarchical filters support (#126)
- Add tools to recover and migrate blobs and indexes (#148)
- Add blob size to index header (#153)
- Add magic byte to index header (#152)

#### Changed

#### Fixed
- Fix delete with no active blob set (#167)

#### Updated


## [0.11.0] - 2022-04-18
#### Added
Add support for hierarchical range filters (#154)

#### Changed
- Remove active checking for blob update (#159)

#### Fixed
- corrupted blob now should be saved in case of 'unexpected eof' error (#160)

#### Updated


## [0.10.0] - 2022-03-30
#### Changed
- Add refkey trait (#141)
- Change nightly to stable rust toolchain


## [0.9.2] - 2022-02-14
#### Added
- Add record delete api method (#103)


## [0.9.1] - 2022-02-03
#### Added
- Add wait cycle for tests with index files (#144)


#### Fixed
- In memory index last record retrieval (#147)


## [0.9.0] - 2021-12-09
#### Added
- Add hierarchical filters support (#126)


## [0.8.1] - 2021-12-02
#### Added
- Add key trait (#123)


## [0.8.0] - 2021-11-09
#### Added
- Add method to offload bloom filters (#121)

#### Changed
- Dump blob indices in separate thread on active blob close (#136)
- Remove second file descriptor from File (#124)
- Acquire advisory write lock on files (#124)


## [0.7.1] - 2021-10-18
#### Added
- Add more functions to interface to support work with optional active blob (#118)


## [0.7.0] - 2021-10-02
#### Added
- B+ Tree indexes (#84)
- Range indexes (#11)
- Move corrupted blobs into speacial directory (#98)
- Blob version validation (#120)

#### Changed
- Rebuild corrupted index automatically during startup (#94)
- Move build_time.rs file to OUT_DIR.

#### Fixed
- Create corrupted directory only when needed (#94)


## [0.6.2] - 2021-09-14
#### Added
- Setup build and test with GitHub Actions (#113)

#### Changed
- Helpers for build time, commit hash and version moved to `build_info` mod.
- Build time format.
- `build_time.rs` added to `.gitignore`.


## [0.6.1] - 2021-08-13
#### Updated
- Blob version v0 -> v1


## [0.6.0] - 2021-08-13
#### Changed
- Add key size check for blob from file (#99)
- `ahash` version fixed on `=v0.7.4` (#112)


#### Fixed
- Fix lint warnings (#100)


## [0.5.14] - 2021-04-14
#### Fixed
- Fix possible infinite readlock (#97)
  - Change all readlocks on writelocks
  - add more traces, increase check timer
  - disable old blobs dump
  - fix benchmark and lock issue


## [0.5.13] - 2021-04-13
#### Fixed
- Fix observer worker leak and simplify logic
- Fix 'core dumped' bug


## [0.5.12] - 2021-03-30
#### Added
- Add check before fsync index file in dump (#90)
- Add an option to ignore corrupted blobs (#86)

#### Changed
- Switch to RwLock for storage inner safe (instead of Mutex) (#91)

#### Updated
- update libs


## [0.5.11] - 2021-03-24
#### Added
- Add synchronization for closing blobs to keep them in stable state in case of future disk faults (#85)
- Add an option to ignore corrupted blobs (#86)

#### Updated
- tokio update v1.3


## [0.5.0] - 2020-08-21
#### Changed
- reduced disk IO calls when index used
- remove Entries
- Replace Error::RecordNotFound with Option
- use anyhow crate for result/error handling

#### Fixed
- wrong offset of index file read


## [0.4.0] - 2020-07-30
#### Added
- use of the io_uring, linux asynchronous I/O API.


## [0.3.1] - 2020-05-15
#### Added
- storage records count methods all/active/detailed


## [0.3.0] - 2020-03-02
#### Added
- CHANGELOG.md<|MERGE_RESOLUTION|>--- conflicted
+++ resolved
@@ -10,14 +10,10 @@
 - Update rust edition (#175)
 
 #### Fixed
-<<<<<<< HEAD
 - Fix docs (#177)
-
-=======
 - Fix order of records after bptree deserialization (#181)
 - Correct blob size comparison in index validation (#179)
 - Returning error when validating blob with corrupted records (#180)
->>>>>>> 767c9c96
 
 #### Updated
 
