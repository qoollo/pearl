# Changelog
Pearl changelog


## [Unreleased]
#### Added
- Add ability to attach metadata to the deletion record (#229)

#### Changed
<<<<<<< HEAD
- Receive timestamp as parameter, store it within record and return it with BlobRecordTimestamp (#231)
=======
- Added different path for sync read/write (#184)
>>>>>>> 4fb6a61c

#### Fixed


#### Updated



## [0.16.0] - 2022-12-30
#### Added
- Corrupted blobs count calculation (#224)

#### Changed
- Return delete or not found as distinct results (#208)
- Save delete records in index (#207)
- Use bytes for arguments (#191)

#### Fixed


#### Updated
- Crate `crc` (#225)


## [0.15.0] - 2022-11-22
#### Added
- Add functions to get info about blobs and indexes (#151)
- Add key_size field to index header (#151)

#### Changed
- Change file operations to work on full buffers (#190)
- Remove iterators from bloom filter (#194)
- Excessive key conversion removed (#193)

#### Fixed


#### Updated
- Updated tokio, nix, clap, bitvec versions (#202)
- Update locks (#187)


## [0.14.0] - 2022-11-14
#### Added


#### Changed
- File name added to error messages in Blob struct (#183)
- Update rust edition (#175)

#### Fixed
- Fix docs (#177)
- Fix order of records after bptree deserialization (#181)
- Correct blob size comparison in index validation (#179)
- Returning error when validating blob with corrupted records (#180)

#### Updated



## [0.13.0] - 2022-08-04
#### Added
- Add method to receive occupied disk space (#170)

#### Changed
- Defer index drop on delete (#165)

#### Fixed
- Restore documentation publishing (#173)

#### Updated


## [0.12.0] - 2022-05-23
#### Added
- Add hierarchical filters support (#126)
- Add tools to recover and migrate blobs and indexes (#148)
- Add blob size to index header (#153)
- Add magic byte to index header (#152)

#### Changed

#### Fixed
- Fix delete with no active blob set (#167)

#### Updated


## [0.11.0] - 2022-04-18
#### Added
Add support for hierarchical range filters (#154)

#### Changed
- Remove active checking for blob update (#159)

#### Fixed
- corrupted blob now should be saved in case of 'unexpected eof' error (#160)

#### Updated


## [0.10.0] - 2022-03-30
#### Changed
- Add refkey trait (#141)
- Change nightly to stable rust toolchain


## [0.9.2] - 2022-02-14
#### Added
- Add record delete api method (#103)


## [0.9.1] - 2022-02-03
#### Added
- Add wait cycle for tests with index files (#144)


#### Fixed
- In memory index last record retrieval (#147)


## [0.9.0] - 2021-12-09
#### Added
- Add hierarchical filters support (#126)


## [0.8.1] - 2021-12-02
#### Added
- Add key trait (#123)


## [0.8.0] - 2021-11-09
#### Added
- Add method to offload bloom filters (#121)

#### Changed
- Dump blob indices in separate thread on active blob close (#136)
- Remove second file descriptor from File (#124)
- Acquire advisory write lock on files (#124)


## [0.7.1] - 2021-10-18
#### Added
- Add more functions to interface to support work with optional active blob (#118)


## [0.7.0] - 2021-10-02
#### Added
- B+ Tree indexes (#84)
- Range indexes (#11)
- Move corrupted blobs into speacial directory (#98)
- Blob version validation (#120)

#### Changed
- Rebuild corrupted index automatically during startup (#94)
- Move build_time.rs file to OUT_DIR.

#### Fixed
- Create corrupted directory only when needed (#94)


## [0.6.2] - 2021-09-14
#### Added
- Setup build and test with GitHub Actions (#113)

#### Changed
- Helpers for build time, commit hash and version moved to `build_info` mod.
- Build time format.
- `build_time.rs` added to `.gitignore`.


## [0.6.1] - 2021-08-13
#### Updated
- Blob version v0 -> v1


## [0.6.0] - 2021-08-13
#### Changed
- Add key size check for blob from file (#99)
- `ahash` version fixed on `=v0.7.4` (#112)


#### Fixed
- Fix lint warnings (#100)


## [0.5.14] - 2021-04-14
#### Fixed
- Fix possible infinite readlock (#97)
  - Change all readlocks on writelocks
  - add more traces, increase check timer
  - disable old blobs dump
  - fix benchmark and lock issue


## [0.5.13] - 2021-04-13
#### Fixed
- Fix observer worker leak and simplify logic
- Fix 'core dumped' bug


## [0.5.12] - 2021-03-30
#### Added
- Add check before fsync index file in dump (#90)
- Add an option to ignore corrupted blobs (#86)

#### Changed
- Switch to RwLock for storage inner safe (instead of Mutex) (#91)

#### Updated
- update libs


## [0.5.11] - 2021-03-24
#### Added
- Add synchronization for closing blobs to keep them in stable state in case of future disk faults (#85)
- Add an option to ignore corrupted blobs (#86)

#### Updated
- tokio update v1.3


## [0.5.0] - 2020-08-21
#### Changed
- reduced disk IO calls when index used
- remove Entries
- Replace Error::RecordNotFound with Option
- use anyhow crate for result/error handling

#### Fixed
- wrong offset of index file read


## [0.4.0] - 2020-07-30
#### Added
- use of the io_uring, linux asynchronous I/O API.


## [0.3.1] - 2020-05-15
#### Added
- storage records count methods all/active/detailed


## [0.3.0] - 2020-03-02
#### Added
- CHANGELOG.md<|MERGE_RESOLUTION|>--- conflicted
+++ resolved
@@ -7,11 +7,8 @@
 - Add ability to attach metadata to the deletion record (#229)
 
 #### Changed
-<<<<<<< HEAD
 - Receive timestamp as parameter, store it within record and return it with BlobRecordTimestamp (#231)
-=======
 - Added different path for sync read/write (#184)
->>>>>>> 4fb6a61c
 
 #### Fixed
 
