--- conflicted
+++ resolved
@@ -10,12 +10,9 @@
 
 
 #### Fixed
-<<<<<<< HEAD
-- Benchmark build error (#296)
-=======
+- Fixed benchmark build error (#296)
 - Fixed build warnings (#300)
 - Fix the build by adding yanked aHash implementation (#302)
->>>>>>> 05a2a30e
 
 #### Updated
 
