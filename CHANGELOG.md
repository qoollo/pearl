--- conflicted
+++ resolved
@@ -7,11 +7,8 @@
 
 
 #### Changed
-<<<<<<< HEAD
 - File name added to error messages in Blob struct (#183)
-=======
 - Update rust edition (#175)
->>>>>>> 767c9c96
 
 #### Fixed
 - Fix order of records after bptree deserialization (#181)
