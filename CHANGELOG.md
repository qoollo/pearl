# Changelog
Pearl changelog


## [Unreleased]
#### Added
- Index regeneration checks record data checksum (#215)

#### Changed
<<<<<<< HEAD
- `ring` crate replaced with `sha2` crate (#246)
- `async-std` replaced with `async-lock` to avoid redundant dependencies (#247)
=======
- Change locks for filters update (#218)
- Serialization moved out of critical section (#188)
- Removed multiple header checksum calculations (#206)
- Rename functions to show that it returns last entry (#199)
>>>>>>> 35257baa

#### Fixed


#### Updated



## [0.17.0] - 2023-01-16
#### Added
- Special handling for large data write (#192)

#### Changed
- Added different path for sync read/write (#184)

#### Fixed
- Fixed skip condition in Storage::get_data_last causing incorrect NotFound result (#235)

#### Updated



## [0.16.0] - 2022-12-30
#### Added
- Corrupted blobs count calculation (#224)

#### Changed
- Return delete or not found as distinct results (#208)
- Save delete records in index (#207)
- Use bytes for arguments (#191)

#### Fixed


#### Updated
- Crate `crc` (#225)


## [0.15.0] - 2022-11-22
#### Added
- Add functions to get info about blobs and indexes (#151)
- Add key_size field to index header (#151)

#### Changed
- Change file operations to work on full buffers (#190)
- Remove iterators from bloom filter (#194)
- Excessive key conversion removed (#193)

#### Fixed


#### Updated
- Updated tokio, nix, clap, bitvec versions (#202)
- Update locks (#187)


## [0.14.0] - 2022-11-14
#### Added


#### Changed
- File name added to error messages in Blob struct (#183)
- Update rust edition (#175)

#### Fixed
- Fix docs (#177)
- Fix order of records after bptree deserialization (#181)
- Correct blob size comparison in index validation (#179)
- Returning error when validating blob with corrupted records (#180)

#### Updated



## [0.13.0] - 2022-08-04
#### Added
- Add method to receive occupied disk space (#170)

#### Changed
- Defer index drop on delete (#165)

#### Fixed
- Restore documentation publishing (#173)

#### Updated


## [0.12.0] - 2022-05-23
#### Added
- Add hierarchical filters support (#126)
- Add tools to recover and migrate blobs and indexes (#148)
- Add blob size to index header (#153)
- Add magic byte to index header (#152)

#### Changed

#### Fixed
- Fix delete with no active blob set (#167)

#### Updated


## [0.11.0] - 2022-04-18
#### Added
Add support for hierarchical range filters (#154)

#### Changed
- Remove active checking for blob update (#159)

#### Fixed
- corrupted blob now should be saved in case of 'unexpected eof' error (#160)

#### Updated


## [0.10.0] - 2022-03-30
#### Changed
- Add refkey trait (#141)
- Change nightly to stable rust toolchain


## [0.9.2] - 2022-02-14
#### Added
- Add record delete api method (#103)


## [0.9.1] - 2022-02-03
#### Added
- Add wait cycle for tests with index files (#144)


#### Fixed
- In memory index last record retrieval (#147)


## [0.9.0] - 2021-12-09
#### Added
- Add hierarchical filters support (#126)


## [0.8.1] - 2021-12-02
#### Added
- Add key trait (#123)


## [0.8.0] - 2021-11-09
#### Added
- Add method to offload bloom filters (#121)

#### Changed
- Dump blob indices in separate thread on active blob close (#136)
- Remove second file descriptor from File (#124)
- Acquire advisory write lock on files (#124)


## [0.7.1] - 2021-10-18
#### Added
- Add more functions to interface to support work with optional active blob (#118)


## [0.7.0] - 2021-10-02
#### Added
- B+ Tree indexes (#84)
- Range indexes (#11)
- Move corrupted blobs into speacial directory (#98)
- Blob version validation (#120)

#### Changed
- Rebuild corrupted index automatically during startup (#94)
- Move build_time.rs file to OUT_DIR.

#### Fixed
- Create corrupted directory only when needed (#94)


## [0.6.2] - 2021-09-14
#### Added
- Setup build and test with GitHub Actions (#113)

#### Changed
- Helpers for build time, commit hash and version moved to `build_info` mod.
- Build time format.
- `build_time.rs` added to `.gitignore`.


## [0.6.1] - 2021-08-13
#### Updated
- Blob version v0 -> v1


## [0.6.0] - 2021-08-13
#### Changed
- Add key size check for blob from file (#99)
- `ahash` version fixed on `=v0.7.4` (#112)


#### Fixed
- Fix lint warnings (#100)


## [0.5.14] - 2021-04-14
#### Fixed
- Fix possible infinite readlock (#97)
  - Change all readlocks on writelocks
  - add more traces, increase check timer
  - disable old blobs dump
  - fix benchmark and lock issue


## [0.5.13] - 2021-04-13
#### Fixed
- Fix observer worker leak and simplify logic
- Fix 'core dumped' bug


## [0.5.12] - 2021-03-30
#### Added
- Add check before fsync index file in dump (#90)
- Add an option to ignore corrupted blobs (#86)

#### Changed
- Switch to RwLock for storage inner safe (instead of Mutex) (#91)

#### Updated
- update libs


## [0.5.11] - 2021-03-24
#### Added
- Add synchronization for closing blobs to keep them in stable state in case of future disk faults (#85)
- Add an option to ignore corrupted blobs (#86)

#### Updated
- tokio update v1.3


## [0.5.0] - 2020-08-21
#### Changed
- reduced disk IO calls when index used
- remove Entries
- Replace Error::RecordNotFound with Option
- use anyhow crate for result/error handling

#### Fixed
- wrong offset of index file read


## [0.4.0] - 2020-07-30
#### Added
- use of the io_uring, linux asynchronous I/O API.


## [0.3.1] - 2020-05-15
#### Added
- storage records count methods all/active/detailed


## [0.3.0] - 2020-03-02
#### Added
- CHANGELOG.md<|MERGE_RESOLUTION|>--- conflicted
+++ resolved
@@ -7,15 +7,12 @@
 - Index regeneration checks record data checksum (#215)
 
 #### Changed
-<<<<<<< HEAD
 - `ring` crate replaced with `sha2` crate (#246)
 - `async-std` replaced with `async-lock` to avoid redundant dependencies (#247)
-=======
 - Change locks for filters update (#218)
 - Serialization moved out of critical section (#188)
 - Removed multiple header checksum calculations (#206)
 - Rename functions to show that it returns last entry (#199)
->>>>>>> 35257baa
 
 #### Fixed
 
