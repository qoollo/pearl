--- conflicted
+++ resolved
@@ -4,11 +4,8 @@
 
 ## [Unreleased]
 #### Added
-<<<<<<< HEAD
 - Add record delete api method ([#103](https://github.com/qoollo/pearl/pull/103)) 
-=======
 
->>>>>>> 473d51b0
 
 #### Changed
 
