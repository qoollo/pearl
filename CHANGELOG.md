# Changelog
Pearl changelog


## [Unreleased]
#### Added


#### Changed
<<<<<<< HEAD
- Save delete records in index (#207)
=======
- Use bytes for arguments (#191)
>>>>>>> 5ba07cf6


#### Fixed


#### Updated



## [0.15.0] - 2022-11-22
#### Added
- Add functions to get info about blobs and indexes (#151)
- Add key_size field to index header (#151)

#### Changed
- Change file operations to work on full buffers (#190)
- Remove iterators from bloom filter (#194)
- Excessive key conversion removed (#193)

#### Fixed


#### Updated
- Updated tokio, nix, clap, bitvec versions (#202)
- Update locks (#187)


## [0.14.0] - 2022-11-14
#### Added


#### Changed
- File name added to error messages in Blob struct (#183)
- Update rust edition (#175)

#### Fixed
- Fix docs (#177)
- Fix order of records after bptree deserialization (#181)
- Correct blob size comparison in index validation (#179)
- Returning error when validating blob with corrupted records (#180)

#### Updated



## [0.13.0] - 2022-08-04
#### Added
- Add method to receive occupied disk space (#170)

#### Changed
- Defer index drop on delete (#165)

#### Fixed
- Restore documentation publishing (#173)

#### Updated


## [0.12.0] - 2022-05-23
#### Added
- Add hierarchical filters support (#126)
- Add tools to recover and migrate blobs and indexes (#148)
- Add blob size to index header (#153)
- Add magic byte to index header (#152)

#### Changed

#### Fixed
- Fix delete with no active blob set (#167)

#### Updated


## [0.11.0] - 2022-04-18
#### Added
Add support for hierarchical range filters (#154)

#### Changed
- Remove active checking for blob update (#159)

#### Fixed
- corrupted blob now should be saved in case of 'unexpected eof' error (#160)

#### Updated


## [0.10.0] - 2022-03-30
#### Changed
- Add refkey trait (#141)
- Change nightly to stable rust toolchain


## [0.9.2] - 2022-02-14
#### Added
- Add record delete api method (#103)


## [0.9.1] - 2022-02-03
#### Added
- Add wait cycle for tests with index files (#144)


#### Fixed
- In memory index last record retrieval (#147)


## [0.9.0] - 2021-12-09
#### Added
- Add hierarchical filters support (#126)


## [0.8.1] - 2021-12-02
#### Added
- Add key trait (#123)


## [0.8.0] - 2021-11-09
#### Added
- Add method to offload bloom filters (#121)

#### Changed
- Dump blob indices in separate thread on active blob close (#136)
- Remove second file descriptor from File (#124)
- Acquire advisory write lock on files (#124)


## [0.7.1] - 2021-10-18
#### Added
- Add more functions to interface to support work with optional active blob (#118)


## [0.7.0] - 2021-10-02
#### Added
- B+ Tree indexes (#84)
- Range indexes (#11)
- Move corrupted blobs into speacial directory (#98)
- Blob version validation (#120)

#### Changed
- Rebuild corrupted index automatically during startup (#94)
- Move build_time.rs file to OUT_DIR.

#### Fixed
- Create corrupted directory only when needed (#94)


## [0.6.2] - 2021-09-14
#### Added
- Setup build and test with GitHub Actions (#113)

#### Changed
- Helpers for build time, commit hash and version moved to `build_info` mod.
- Build time format.
- `build_time.rs` added to `.gitignore`.


## [0.6.1] - 2021-08-13
#### Updated
- Blob version v0 -> v1


## [0.6.0] - 2021-08-13
#### Changed
- Add key size check for blob from file (#99)
- `ahash` version fixed on `=v0.7.4` (#112)


#### Fixed
- Fix lint warnings (#100)


## [0.5.14] - 2021-04-14
#### Fixed
- Fix possible infinite readlock (#97)
  - Change all readlocks on writelocks
  - add more traces, increase check timer
  - disable old blobs dump
  - fix benchmark and lock issue


## [0.5.13] - 2021-04-13
#### Fixed
- Fix observer worker leak and simplify logic
- Fix 'core dumped' bug


## [0.5.12] - 2021-03-30
#### Added
- Add check before fsync index file in dump (#90)
- Add an option to ignore corrupted blobs (#86)

#### Changed
- Switch to RwLock for storage inner safe (instead of Mutex) (#91)

#### Updated
- update libs


## [0.5.11] - 2021-03-24
#### Added
- Add synchronization for closing blobs to keep them in stable state in case of future disk faults (#85)
- Add an option to ignore corrupted blobs (#86)

#### Updated
- tokio update v1.3


## [0.5.0] - 2020-08-21
#### Changed
- reduced disk IO calls when index used
- remove Entries
- Replace Error::RecordNotFound with Option
- use anyhow crate for result/error handling

#### Fixed
- wrong offset of index file read


## [0.4.0] - 2020-07-30
#### Added
- use of the io_uring, linux asynchronous I/O API.


## [0.3.1] - 2020-05-15
#### Added
- storage records count methods all/active/detailed


## [0.3.0] - 2020-03-02
#### Added
- CHANGELOG.md<|MERGE_RESOLUTION|>--- conflicted
+++ resolved
@@ -7,11 +7,8 @@
 
 
 #### Changed
-<<<<<<< HEAD
 - Save delete records in index (#207)
-=======
 - Use bytes for arguments (#191)
->>>>>>> 5ba07cf6
 
 
 #### Fixed
