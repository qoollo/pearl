--- conflicted
+++ resolved
@@ -7,12 +7,9 @@
 
 
 #### Changed
-<<<<<<< HEAD
 - Dump blob indices in separate thread on active blob close (#136) [https://github.com/qoollo/pearl/pull/137]
-=======
 - Remove second file descriptor from File ([#124](https://github.com/qoollo/pearl/pull/125))
 - Acquire advisory write lock on files ([#124](https://github.com/qoollo/pearl/pull/125))
->>>>>>> ee56ed05
 
 
 #### Fixed
