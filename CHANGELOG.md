--- conflicted
+++ resolved
@@ -4,11 +4,8 @@
 
 ## [Unreleased]
 #### Added
-<<<<<<< HEAD
 - Windows support added (#257)
-=======
 - Include file index memory in the calculation of occupied memory (#262)
->>>>>>> 18d3dcf1
 
 #### Changed
 - Remove hard dependency on io uring (#230)
