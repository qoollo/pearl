# Changelog
Pearl changelog

## [Unreleased]
#### Added
- B+ Tree indexes ([#84](https://github.com/qoollo/pearl/pull/93))
- Range indexes ([#11](https://github.com/qoollo/pearl/pull/102))

#### Changed
<<<<<<< HEAD
- Add key size check for blob from file ([#99](https://github.com/qoollo/pearl/pull/99)) 
- Rebuild corrupted index automatically during startup ([#94](https://github.com/qoollo/pearl/pull/94))
=======
>>>>>>> ca21f336

#### Fixed

#### Updated


## [0.6.2] - 2021-09-14
#### Added
- Setup build and test with GitHub Actions (#113)

#### Changed
- Helpers for build time, commit hash and version moved to `build_info` mod.
- Build time format.
- `build_time.rs` added to `.gitignore`.


## [0.6.1] - 2021-08-13
#### Updated
- Blob version v0 -> v1


## [0.6.0] - 2021-08-13
#### Changed
- Add key size check for blob from file (#99)
- `ahash` version fixed on `=v0.7.4` (#112)


#### Fixed
- Fix lint warnings (#100)


## [0.5.14] - 2021-04-14
#### Fixed
- Fix possible infinite readlock (#97)
  - Change all readlocks on writelocks
  - add more traces, increase check timer
  - disable old blobs dump
  - fix benchmark and lock issue


## [0.5.13] - 2021-04-13
#### Fixed
- Fix observer worker leak and simplify logic
- Fix 'core dumped' bug


## [0.5.12] - 2021-03-30
#### Added
- Add check before fsync index file in dump (#90)
- Add an option to ignore corrupted blobs (#86)

#### Changed
- Switch to RwLock for storage inner safe (instead of Mutex) (#91)

#### Updated
- update libs


## [0.5.11] - 2021-03-24
#### Added
- Add synchronization for closing blobs to keep them in stable state in case of future disk faults (#85)
- Add an option to ignore corrupted blobs (#86)

#### Updated
- tokio update v1.3


## [0.5.0] - 2020-08-21
#### Changed
- reduced disk IO calls when index used
- remove Entries
- Replace Error::RecordNotFound with Option
- use anyhow crate for result/error handling

#### Fixed
- wrong offset of index file read


## [0.4.0] - 2020-07-30
#### Added
- use of the io_uring, linux asynchronous I/O API.


## [0.3.1] - 2020-05-15
#### Added
- storage records count methods all/active/detailed


## [0.3.0] - 2020-03-02
#### Added
- CHANGELOG.md<|MERGE_RESOLUTION|>--- conflicted
+++ resolved
@@ -7,11 +7,7 @@
 - Range indexes ([#11](https://github.com/qoollo/pearl/pull/102))
 
 #### Changed
-<<<<<<< HEAD
-- Add key size check for blob from file ([#99](https://github.com/qoollo/pearl/pull/99)) 
 - Rebuild corrupted index automatically during startup ([#94](https://github.com/qoollo/pearl/pull/94))
-=======
->>>>>>> ca21f336
 
 #### Fixed
 
