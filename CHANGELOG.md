# Changelog
Pearl changelog


## [Unreleased]
#### Added
- Corrupted blobs count calculation (#464)

#### Changed
<<<<<<< HEAD
- Return delete or not found as distinct results (#208)
=======
- Save delete records in index (#207)
- Use bytes for arguments (#191)
>>>>>>> a258c192


#### Fixed


#### Updated



## [0.15.0] - 2022-11-22
#### Added
- Add functions to get info about blobs and indexes (#151)
- Add key_size field to index header (#151)

#### Changed
- Change file operations to work on full buffers (#190)
- Remove iterators from bloom filter (#194)
- Excessive key conversion removed (#193)

#### Fixed


#### Updated
- Updated tokio, nix, clap, bitvec versions (#202)
- Update locks (#187)


## [0.14.0] - 2022-11-14
#### Added


#### Changed
- File name added to error messages in Blob struct (#183)
- Update rust edition (#175)

#### Fixed
- Fix docs (#177)
- Fix order of records after bptree deserialization (#181)
- Correct blob size comparison in index validation (#179)
- Returning error when validating blob with corrupted records (#180)

#### Updated



## [0.13.0] - 2022-08-04
#### Added
- Add method to receive occupied disk space (#170)

#### Changed
- Defer index drop on delete (#165)

#### Fixed
- Restore documentation publishing (#173)

#### Updated


## [0.12.0] - 2022-05-23
#### Added
- Add hierarchical filters support (#126)
- Add tools to recover and migrate blobs and indexes (#148)
- Add blob size to index header (#153)
- Add magic byte to index header (#152)

#### Changed

#### Fixed
- Fix delete with no active blob set (#167)

#### Updated


## [0.11.0] - 2022-04-18
#### Added
Add support for hierarchical range filters (#154)

#### Changed
- Remove active checking for blob update (#159)

#### Fixed
- corrupted blob now should be saved in case of 'unexpected eof' error (#160)

#### Updated


## [0.10.0] - 2022-03-30
#### Changed
- Add refkey trait (#141)
- Change nightly to stable rust toolchain


## [0.9.2] - 2022-02-14
#### Added
- Add record delete api method (#103)


## [0.9.1] - 2022-02-03
#### Added
- Add wait cycle for tests with index files (#144)


#### Fixed
- In memory index last record retrieval (#147)


## [0.9.0] - 2021-12-09
#### Added
- Add hierarchical filters support (#126)


## [0.8.1] - 2021-12-02
#### Added
- Add key trait (#123)


## [0.8.0] - 2021-11-09
#### Added
- Add method to offload bloom filters (#121)

#### Changed
- Dump blob indices in separate thread on active blob close (#136)
- Remove second file descriptor from File (#124)
- Acquire advisory write lock on files (#124)


## [0.7.1] - 2021-10-18
#### Added
- Add more functions to interface to support work with optional active blob (#118)


## [0.7.0] - 2021-10-02
#### Added
- B+ Tree indexes (#84)
- Range indexes (#11)
- Move corrupted blobs into speacial directory (#98)
- Blob version validation (#120)

#### Changed
- Rebuild corrupted index automatically during startup (#94)
- Move build_time.rs file to OUT_DIR.

#### Fixed
- Create corrupted directory only when needed (#94)


## [0.6.2] - 2021-09-14
#### Added
- Setup build and test with GitHub Actions (#113)

#### Changed
- Helpers for build time, commit hash and version moved to `build_info` mod.
- Build time format.
- `build_time.rs` added to `.gitignore`.


## [0.6.1] - 2021-08-13
#### Updated
- Blob version v0 -> v1


## [0.6.0] - 2021-08-13
#### Changed
- Add key size check for blob from file (#99)
- `ahash` version fixed on `=v0.7.4` (#112)


#### Fixed
- Fix lint warnings (#100)


## [0.5.14] - 2021-04-14
#### Fixed
- Fix possible infinite readlock (#97)
  - Change all readlocks on writelocks
  - add more traces, increase check timer
  - disable old blobs dump
  - fix benchmark and lock issue


## [0.5.13] - 2021-04-13
#### Fixed
- Fix observer worker leak and simplify logic
- Fix 'core dumped' bug


## [0.5.12] - 2021-03-30
#### Added
- Add check before fsync index file in dump (#90)
- Add an option to ignore corrupted blobs (#86)

#### Changed
- Switch to RwLock for storage inner safe (instead of Mutex) (#91)

#### Updated
- update libs


## [0.5.11] - 2021-03-24
#### Added
- Add synchronization for closing blobs to keep them in stable state in case of future disk faults (#85)
- Add an option to ignore corrupted blobs (#86)

#### Updated
- tokio update v1.3


## [0.5.0] - 2020-08-21
#### Changed
- reduced disk IO calls when index used
- remove Entries
- Replace Error::RecordNotFound with Option
- use anyhow crate for result/error handling

#### Fixed
- wrong offset of index file read


## [0.4.0] - 2020-07-30
#### Added
- use of the io_uring, linux asynchronous I/O API.


## [0.3.1] - 2020-05-15
#### Added
- storage records count methods all/active/detailed


## [0.3.0] - 2020-03-02
#### Added
- CHANGELOG.md<|MERGE_RESOLUTION|>--- conflicted
+++ resolved
@@ -7,12 +7,9 @@
 - Corrupted blobs count calculation (#464)
 
 #### Changed
-<<<<<<< HEAD
 - Return delete or not found as distinct results (#208)
-=======
 - Save delete records in index (#207)
 - Use bytes for arguments (#191)
->>>>>>> a258c192
 
 
 #### Fixed
