--- conflicted
+++ resolved
@@ -4,14 +4,10 @@
 
 ## [Unreleased]
 #### Added
-<<<<<<< HEAD
 - Check blob validity on index regeneration (#289)
-
-=======
 - Checksum validation in `Entry::load_data` (#274)
 - Add fsync to header writing in blob (#243)
 - Add periodic fsync (#234)
->>>>>>> b7ad5446
 
 #### Changed
 - Reduced internal strucutre size in memory: bloom filter `Config` and `FileName` (#260)
