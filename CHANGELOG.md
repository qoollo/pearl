# Changelog
Pearl changelog


## [Unreleased]
#### Added


#### Changed
- Update rust edition (#175)

#### Fixed
<<<<<<< HEAD
- Fix order of records after bptree deserialization (#181)

=======
- Correct blob size comparison in index validation (#179)
- Returning error when validating blob with corrupted records (#180)
>>>>>>> c6956c64

#### Updated



## [0.13.0] - 2022-08-04
#### Added
- Add method to receive occupied disk space (#170)

#### Changed
- Defer index drop on delete (#165)

#### Fixed
- Restore documentation publishing (#173)

#### Updated


## [0.12.0] - 2022-05-23
#### Added
- Add hierarchical filters support (#126)
- Add tools to recover and migrate blobs and indexes (#148)
- Add blob size to index header (#153)
- Add magic byte to index header (#152)

#### Changed

#### Fixed
- Fix delete with no active blob set (#167)

#### Updated


## [0.11.0] - 2022-04-18
#### Added
Add support for hierarchical range filters (#154)

#### Changed
- Remove active checking for blob update (#159)

#### Fixed
- corrupted blob now should be saved in case of 'unexpected eof' error (#160)

#### Updated


## [0.10.0] - 2022-03-30
#### Changed
- Add refkey trait (#141)
- Change nightly to stable rust toolchain


## [0.9.2] - 2022-02-14
#### Added
- Add record delete api method (#103)


## [0.9.1] - 2022-02-03
#### Added
- Add wait cycle for tests with index files (#144)


#### Fixed
- In memory index last record retrieval (#147)


## [0.9.0] - 2021-12-09
#### Added
- Add hierarchical filters support (#126)


## [0.8.1] - 2021-12-02
#### Added
- Add key trait (#123)


## [0.8.0] - 2021-11-09
#### Added
- Add method to offload bloom filters (#121)

#### Changed
- Dump blob indices in separate thread on active blob close (#136)
- Remove second file descriptor from File (#124)
- Acquire advisory write lock on files (#124)


## [0.7.1] - 2021-10-18
#### Added
- Add more functions to interface to support work with optional active blob (#118)


## [0.7.0] - 2021-10-02
#### Added
- B+ Tree indexes (#84)
- Range indexes (#11)
- Move corrupted blobs into speacial directory (#98)
- Blob version validation (#120)

#### Changed
- Rebuild corrupted index automatically during startup (#94)
- Move build_time.rs file to OUT_DIR.

#### Fixed
- Create corrupted directory only when needed (#94)


## [0.6.2] - 2021-09-14
#### Added
- Setup build and test with GitHub Actions (#113)

#### Changed
- Helpers for build time, commit hash and version moved to `build_info` mod.
- Build time format.
- `build_time.rs` added to `.gitignore`.


## [0.6.1] - 2021-08-13
#### Updated
- Blob version v0 -> v1


## [0.6.0] - 2021-08-13
#### Changed
- Add key size check for blob from file (#99)
- `ahash` version fixed on `=v0.7.4` (#112)


#### Fixed
- Fix lint warnings (#100)


## [0.5.14] - 2021-04-14
#### Fixed
- Fix possible infinite readlock (#97)
  - Change all readlocks on writelocks
  - add more traces, increase check timer
  - disable old blobs dump
  - fix benchmark and lock issue


## [0.5.13] - 2021-04-13
#### Fixed
- Fix observer worker leak and simplify logic
- Fix 'core dumped' bug


## [0.5.12] - 2021-03-30
#### Added
- Add check before fsync index file in dump (#90)
- Add an option to ignore corrupted blobs (#86)

#### Changed
- Switch to RwLock for storage inner safe (instead of Mutex) (#91)

#### Updated
- update libs


## [0.5.11] - 2021-03-24
#### Added
- Add synchronization for closing blobs to keep them in stable state in case of future disk faults (#85)
- Add an option to ignore corrupted blobs (#86)

#### Updated
- tokio update v1.3


## [0.5.0] - 2020-08-21
#### Changed
- reduced disk IO calls when index used
- remove Entries
- Replace Error::RecordNotFound with Option
- use anyhow crate for result/error handling

#### Fixed
- wrong offset of index file read


## [0.4.0] - 2020-07-30
#### Added
- use of the io_uring, linux asynchronous I/O API.


## [0.3.1] - 2020-05-15
#### Added
- storage records count methods all/active/detailed


## [0.3.0] - 2020-03-02
#### Added
- CHANGELOG.md<|MERGE_RESOLUTION|>--- conflicted
+++ resolved
@@ -10,13 +10,9 @@
 - Update rust edition (#175)
 
 #### Fixed
-<<<<<<< HEAD
 - Fix order of records after bptree deserialization (#181)
-
-=======
 - Correct blob size comparison in index validation (#179)
 - Returning error when validating blob with corrupted records (#180)
->>>>>>> c6956c64
 
 #### Updated
 
