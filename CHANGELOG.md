# Changelog
Pearl changelog


## [Unreleased]
#### Added
<<<<<<< HEAD
- Add hierarchical filters support (#126)
- Add tools to recover and migrate blobs and indexes (#148)

=======
- Add blob size to index header (#153)
- Add magic byte to index header (#152)
>>>>>>> 6d19811f

#### Changed

#### Fixed
- Fix delete with no active blob set (#167)

#### Updated


## [0.11.0] - 2022-04-18
#### Added
Add support for hierarchical range filters (#154)

#### Changed
- Remove active checking for blob update (#159)

#### Fixed
- corrupted blob now should be saved in case of 'unexpected eof' error (#160)

#### Updated


## [0.10.0] - 2022-03-30
#### Changed
- Add refkey trait (#141)
- Change nightly to stable rust toolchain


## [0.9.2] - 2022-02-14
#### Added
- Add record delete api method (#103)


## [0.9.1] - 2022-02-03
#### Added
- Add wait cycle for tests with index files (#144)


#### Fixed
- In memory index last record retrieval (#147)


## [0.9.0] - 2021-12-09
#### Added
- Add hierarchical filters support (#126)


## [0.8.1] - 2021-12-02
#### Added
- Add key trait (#123)


## [0.8.0] - 2021-11-09
#### Added
- Add method to offload bloom filters (#121)

#### Changed
- Dump blob indices in separate thread on active blob close (#136)
- Remove second file descriptor from File (#124)
- Acquire advisory write lock on files (#124)


## [0.7.1] - 2021-10-18
#### Added
- Add more functions to interface to support work with optional active blob (#118)


## [0.7.0] - 2021-10-02
#### Added
- B+ Tree indexes (#84)
- Range indexes (#11)
- Move corrupted blobs into speacial directory (#98)
- Blob version validation (#120)

#### Changed
- Rebuild corrupted index automatically during startup (#94)
- Move build_time.rs file to OUT_DIR.

#### Fixed
- Create corrupted directory only when needed (#94)


## [0.6.2] - 2021-09-14
#### Added
- Setup build and test with GitHub Actions (#113)

#### Changed
- Helpers for build time, commit hash and version moved to `build_info` mod.
- Build time format.
- `build_time.rs` added to `.gitignore`.


## [0.6.1] - 2021-08-13
#### Updated
- Blob version v0 -> v1


## [0.6.0] - 2021-08-13
#### Changed
- Add key size check for blob from file (#99)
- `ahash` version fixed on `=v0.7.4` (#112)


#### Fixed
- Fix lint warnings (#100)


## [0.5.14] - 2021-04-14
#### Fixed
- Fix possible infinite readlock (#97)
  - Change all readlocks on writelocks
  - add more traces, increase check timer
  - disable old blobs dump
  - fix benchmark and lock issue


## [0.5.13] - 2021-04-13
#### Fixed
- Fix observer worker leak and simplify logic
- Fix 'core dumped' bug


## [0.5.12] - 2021-03-30
#### Added
- Add check before fsync index file in dump (#90)
- Add an option to ignore corrupted blobs (#86)

#### Changed
- Switch to RwLock for storage inner safe (instead of Mutex) (#91)

#### Updated
- update libs


## [0.5.11] - 2021-03-24
#### Added
- Add synchronization for closing blobs to keep them in stable state in case of future disk faults (#85)
- Add an option to ignore corrupted blobs (#86)

#### Updated
- tokio update v1.3


## [0.5.0] - 2020-08-21
#### Changed
- reduced disk IO calls when index used
- remove Entries
- Replace Error::RecordNotFound with Option
- use anyhow crate for result/error handling

#### Fixed
- wrong offset of index file read


## [0.4.0] - 2020-07-30
#### Added
- use of the io_uring, linux asynchronous I/O API.


## [0.3.1] - 2020-05-15
#### Added
- storage records count methods all/active/detailed


## [0.3.0] - 2020-03-02
#### Added
- CHANGELOG.md<|MERGE_RESOLUTION|>--- conflicted
+++ resolved
@@ -4,14 +4,10 @@
 
 ## [Unreleased]
 #### Added
-<<<<<<< HEAD
 - Add hierarchical filters support (#126)
 - Add tools to recover and migrate blobs and indexes (#148)
-
-=======
 - Add blob size to index header (#153)
 - Add magic byte to index header (#152)
->>>>>>> 6d19811f
 
 #### Changed
 
